#!/usr/bin/env python
# -*- coding: utf-8 -*-

import sys

import setuptools

__version__ = "2.0.2"
__author__ = "Dave Vandenbout"
__email__ = "dave@vdb.name"

if "sdist" in sys.argv[1:]:
    with open("src/skidl/pckg_info.py", "w") as f:
        for name in ["__version__", "__author__", "__email__"]:
            f.write('{} = "{}"\n'.format(name, locals()[name]))

try:
    from setuptools import setup
except ImportError:
    from distutils.core import setup


with open("README.rst") as readme_file:
    readme = readme_file.read()

with open("HISTORY.rst") as history_file:
    history = history_file.read().replace(".. :changelog:", "")

requirements = [
    "future >= 0.15.0",
    "sexpdata == 1.0.0",
    "kinparse >= 1.2.3",
    "kinet2pcb >= 1.1.2",
    "graphviz",
    "deprecation",
    "requests >= 2.31.0",
<<<<<<< HEAD
=======
    "importlib-metadata",  # For importlib support
    "typing-extensions",  # For type hints in Python <3.8
>>>>>>> 1e428421
]

test_requirements = [
    # TODO: put package test requirements here
]

setup(
    name="skidl",
    version=__version__,
    description="A Python package for textually describing electronic circuit schematics.",
    long_description=readme + "\n\n" + history,
    author=__author__,
    author_email=__email__,
    url="https://github.com/devbisme/skidl",
    project_urls={
        "Documentation": "https://devbisme.github.io/skidl",
        "Source": "https://github.com/devbisme/skidl",
        "Changelog": "https://github.com/devbisme/skidl/blob/master/HISTORY.rst",
        "Tracker": "https://github.com/devbisme/skidl/issues",
    },
    # packages=['skidl',],
    # packages=setuptools.find_packages(),
    packages=setuptools.find_packages(where="src"),
    entry_points={
        "console_scripts": [
            "netlist_to_skidl = skidl.scripts.netlist_to_skidl_main:main"
        ]
    },
    package_dir={"": "src"},
    include_package_data=False,
    scripts=[],
    install_requires=requirements,
    license="MIT",
    zip_safe=False,
    keywords="skidl kicad electronic circuit schematics",
    classifiers=[
        "Development Status :: 5 - Production/Stable",
        "Intended Audience :: Manufacturing",
        "License :: OSI Approved :: MIT License",
        "Natural Language :: English",
        "Operating System :: OS Independent",
        "Programming Language :: Python :: 3.7",
        "Programming Language :: Python :: 3.8",
        "Programming Language :: Python :: 3.9",
        "Programming Language :: Python :: 3.10",
        "Programming Language :: Python :: 3.11",
        "Programming Language :: Python :: 3.12",
        "Programming Language :: Python :: 3.13",
        "Programming Language :: Python :: Implementation :: CPython",
        "Topic :: Scientific/Engineering :: Electronic Design Automation (EDA)",
    ],
    test_suite="tests",
    tests_require=test_requirements,
)<|MERGE_RESOLUTION|>--- conflicted
+++ resolved
@@ -34,11 +34,8 @@
     "graphviz",
     "deprecation",
     "requests >= 2.31.0",
-<<<<<<< HEAD
-=======
     "importlib-metadata",  # For importlib support
     "typing-extensions",  # For type hints in Python <3.8
->>>>>>> 1e428421
 ]
 
 test_requirements = [
