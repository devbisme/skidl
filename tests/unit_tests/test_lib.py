# -*- coding: utf-8 -*-

# The MIT License (MIT) - Copyright (c) Dave Vandenbout.

import os.path

import pytest
import sexpdata

import skidl
from skidl import (
    KICAD5,
    KICAD6,
    KICAD7,
    KICAD8,
    SKIDL,
    TEMPLATE,
    Part,
    Pin,
    SchLib,
    SkidlPart,
    generate_netlist,
    lib_search_paths,
    get_default_tool,
    set_default_tool,
)
from skidl.logger import active_logger
<<<<<<< HEAD
=======
from skidl.pin import pin_types
>>>>>>> b0c0bebf
from skidl.tools import ALL_TOOLS, lib_suffixes
from skidl.utilities import to_list, find_and_read_file

from .setup_teardown import setup_function, teardown_function


def test_missing_lib():
    """Test loading a part from a non-existent library."""
    # Sometimes, loading a part from a non-existent library doesn't throw an
    # exception until the second time it's tried. This detects that error.

    # Don't allow searching backup lib that might exist from previous tests.
    SchLib.reset()
    skidl.config.query_backup_lib = False
    with pytest.raises(FileNotFoundError):
        a = Part("crap", "R")
    with pytest.raises(FileNotFoundError):
        b = Part("crap", "C")


def test_lib_import_1():
    """Test importing a library."""
    # Reset the library.
    SchLib.reset()
    # Import the library.
    lib = SchLib("Device")
    # Assert that the library has parts.
    assert len(lib) > 0


def test_lib_export_1():
    """Test exporting a library."""
    # Reset the library.
    SchLib.reset()
    # Import the library.
    lib = SchLib("Device")
    # Export the library.
    lib.export("./my_device", tool=SKIDL, addtl_part_attrs=["value", "search_text"])
    # Import the exported library.
    my_lib = SchLib("./my_device", tool=SKIDL)
    # Assert that the original and exported libraries have the same number of parts.
    assert len(lib) == len(my_lib)
<<<<<<< HEAD
    assert active_logger.error.count == 0
=======
    # Assert that there are no errors in the logger.
    assert active_logger.error.count == 0
    # Instantiate a part from the exported library.
    my_res = Part(my_lib, "R")
    # Assert that the part has the specified attributes.
    assert hasattr(my_res, "value")
    assert hasattr(my_res, "search_text")
    assert hasattr(my_res, "name")
>>>>>>> b0c0bebf


def test_lib_creation_1():
    """Test creating a library."""
    # Reset the library.
    SchLib.reset()
    # Create a new library.
    lib = SchLib()
    # Create a new part.
    prt1 = SkidlPart(name="Q", dest=TEMPLATE)
    # Add the part to the library.
    lib += prt1
    # Add the part again (duplicate entries are not added).
    lib += prt1
    # Assert that the library has only one part.
    assert len(lib.parts) == 1
    # Assert that a non-existent part is not in the library.
    assert not lib.get_parts(name="QQ")
    # Create another part.
    prt2 = SkidlPart(name="QQ", dest=TEMPLATE)
    # Add pins to the part.
    prt2.add_pins(
        Pin(num=1, name="Q1", func=pin_types.TRISTATE),
        Pin(num=2, name="Q2", func=pin_types.PWRIN),
    )
    # Add the part to the library.
    lib += prt2
    # Add another pin to the part.
    prt2.add_pins(Pin(num=3, name="Q1", func=pin_types.PWROUT))
    # Assert that the library has two parts.
    assert len(lib.parts) == 2
    # Assert that the first part has no pins.
    assert lib["Q"].name == "Q"
    assert len(lib["Q"].pins) == 0
    # Assert that the second part has two pins.
    assert lib["QQ"].name == "QQ"
    assert len(lib["QQ"].pins) == 2


def test_backup_1():
    """Test creating a backup parts library."""
    # Reset the library.
    SchLib.reset()
    # Create parts.
    a = Part("Device", "R", footprint="null")
    b = Part("Device", "C", footprint="null")
    c = Part("Device", "L", footprint="null")
    # Connect parts to keep them from being culled.
    a & b & c
    # Generate netlist and create backup parts library.
    generate_netlist(do_backup=True)
    # Reset the circuit.
    default_circuit.reset()
    # Enable querying the backup library.
    skidl.config.query_backup_lib = True
    # Instantiate parts from the non-existent library (should come from backup library).
    a = Part("crap", "R", footprint="null")
    b = Part("crap", "C", footprint="null")
    # Generate netlist.
    generate_netlist()


def test_backup_2():
    """Test backup parts library with netlist generation."""
    # Reset the library.
    SchLib.reset()
    # Create parts.
    a = Part("Device", "R", footprint="null")
    b = Part("Device", "C", footprint="null")
    c = Part("Device", "L", footprint="null")
    # Place parts in series.
    a & b & c
    # Get the number of pins per net before generating netlist.
    num_pins_per_net_1 = {net.name: len(net) for net in default_circuit.nets}
    # Generate netlist and create backup parts library.
    generate_netlist(do_backup=True)
    # Get the number of pins per net after generating netlist.
    num_pins_per_net_2 = {net.name: len(net) for net in default_circuit.nets}
    # Assert that the number of pins per net is the same before and after generating netlist.
    for nm in num_pins_per_net_1:
        assert num_pins_per_net_1[nm] == num_pins_per_net_2[nm]

<<<<<<< HEAD
# @pytest.mark.skip(reason="Part export doesn't support units.")
=======

>>>>>>> b0c0bebf
def test_backup_3():
    """Test backup parts library with unit connections."""
    # Reset the library.
    SchLib.reset()
<<<<<<< HEAD
    rn1 = Part("Device", "R_Pack08_Split", footprint="null")
    rn1.uA[1] & rn1.uC[3]
    generate_netlist(do_backup=True)  # This creates the backup parts library.
    default_circuit.reset()
    skidl.config.query_backup_lib = True  # FIXME: this is already True by default!
    # Non-existent library so these parts should come from the backup library.
    rn2 = Part("crap", "R_Pack08_Split", footprint="null")
    # Connect parts using them as units.
    rn2.uA[1] & rn2.uC[3]
=======
    # Create a part with units.
    rn1 = Part("Device", "R_Pack08_Split", footprint="null")
    # Connect units of the part.
    rn1.uA[1] & rn1.uC[3]
    # Generate netlist and create backup parts library.
    generate_netlist(do_backup=True)
    # Reset the circuit.
    default_circuit.reset()
    # Enable querying the backup library.
    skidl.config.query_backup_lib = True
    # Instantiate part from the non-existent library (should come from backup library).
    rn2 = Part("crap", "R_Pack08_Split", footprint="null")
    # Connect units of the part.
    rn2.uA[1] & rn2.uC[3]
    # Generate netlist.
>>>>>>> b0c0bebf
    generate_netlist()


def test_lib_1():
    """Test library import and export."""
    # Reset the library.
    SchLib.reset()
    # Import the KiCad library.
    lib_kicad = SchLib("Device")
    # Export the library.
    lib_kicad.export("Device")
    # Reset the library.
    SchLib.reset()
    # Import the exported library.
    lib_skidl = SchLib("./Device", tool=SKIDL)
    # Assert that the original and exported libraries have the same number of parts.
    assert len(lib_kicad) == len(lib_skidl)
    # Reset the library.
    SchLib.reset()
    # Set the default tool to SKIDL.
    set_default_tool(SKIDL)
    # Disable querying the backup library.
    skidl.config.query_backup_lib = False
    # Instantiate parts from the library.
    a = Part("Device", "R")
    assert a.tool == SKIDL
    assert len(a.pins) == 2
    b = Part("Device", "L")
    assert b.tool == SKIDL
    assert len(b.pins) == 2
    c = Part("Device", "C")
    assert c.tool == SKIDL
    assert len(c.pins) == 2


def test_non_existing_lib_cannot_be_loaded():
    """Test loading a non-existing library."""
    # Reset the library.
    SchLib.reset()
    # Try to load a non-existing library for each tool.
    for tool in ALL_TOOLS:
        with pytest.raises(FileNotFoundError):
            lib = SchLib("non-existing", tool=tool)


def test_part_from_non_existing_lib_cannot_be_instantiated():
    """Test instantiating a part from a non-existing library."""
    # Reset the library.
    SchLib.reset()
    # Try to instantiate a part from a non-existing library for each tool.
    for tool in ALL_TOOLS:
        with pytest.raises((FileNotFoundError, ValueError)):
            part = Part("non-existing", "P", tool=tool)


def check_lib_part(part):
    """Check the integrity of a library part."""
    # Parse lib part to fully instantiate pins, etc.
    part.parse()
    # Get the list of pins.
    pins = to_list(part.get_pins())
    # Raise an exception if the part has no pins.
    if not pins:
        raise Exception("Part {} has no pins!".format(part.name))
    # Get the list of pins for each unit.
    unit_pins = []
    for unit in part.unit.values():
        unit_pins.extend(unit.get_pins())
    # Remove duplicates of pins shared between units.
    unit_pins = list(set(unit_pins))
    # Raise an exception if the number of pins in the units doesn't match the total number of pins.
    if part.unit and len(unit_pins) != len(pins):
        raise Exception(
            "Part {} with {} pins in {} units doesn't match {} total part pins!".format(
                part.name, len(unit_pins), len(part.unit), len(pins)
            )
        )
    # Raise an exception if the part has no pins.
    if len(part.pins) == 0:
        raise Exception("Part {part.name} has no pins: {part.pins}".format(**locals()))


def test_lib_kicad_1():
    """Test KiCad library import and part checking."""
    # Reset the library.
    SchLib.reset()
    # Set the library name.
    lib_name = "Device"
    # Import the library.
    lib = SchLib(lib_name)
    # Get the list of part names.
    part_names = [part.name for part in lib.parts]
    # Get the default tool.
    tool = get_default_tool()
    # Read the library file.
    lines = find_and_read_file(
        lib_name, ext=lib_suffixes[tool], paths=lib_search_paths[tool]
    )[0].split("\n")
    # Count the number of parts in the library file.
    part_cnt = len([l for l in lines if l.startswith("ENDDEF")])
    # If no parts are found, parse the library file as an S-expression.
    if not part_cnt:
        nested_list = sexpdata.loads("\n".join(lines))
        parts = {
            item[1]: item[2:]
            for item in nested_list[1:]
            if item[0].value().lower() == "symbol"
        }
        part_cnt = len(parts.keys())
    # Assert that the number of parts in the library file matches the number of parts in the library.
    assert part_cnt == len(part_names)
    # Assert that the number of parts is within the expected range.
    assert part_cnt in (559, 571, 596, 600)
    # Check the integrity of each part in the library.
    for part in lib.parts:
        check_lib_part(part)


def test_lib_kicad_2():
    """Test another KiCad library import and part checking."""
    # Reset the library.
    SchLib.reset()
    # Set the library name.
    lib_name = "4xxx"
    # Import the library.
    lib = SchLib(lib_name)
    # Get the list of part names.
    part_names = [part.name for part in lib.parts]
    # Get the default tool.
    tool = get_default_tool()
    # Read the library file.
    lines = find_and_read_file(
        lib_name, ext=lib_suffixes[tool], paths=lib_search_paths[tool]
    )[0].split("\n")
    # Count the number of parts in the library file.
    part_cnt = len([l for l in lines if l.startswith("ENDDEF")])
    # If no parts are found, parse the library file as an S-expression.
    if not part_cnt:
        nested_list = sexpdata.loads("\n".join(lines))
        parts = {
            item[1]: item[2:]
            for item in nested_list[1:]
            if item[0].value().lower() == "symbol"
        }
        part_cnt = len(parts.keys())
    # Assert that the number of parts in the library file matches the number of parts in the library.
    assert part_cnt == len(part_names)
    # Assert that the number of parts is within the expected range.
    assert part_cnt in (44, 48, 49, 51)
    # Check the integrity of each part in the library.
    for part in lib.parts:
        check_lib_part(part)


def test_lib_kicad_top_level_pins():
    """Test KiCad library with top-level pins."""
    # Reset the library.
    SchLib.reset()
    # Set the library name.
    lib_name = "ecad_example"
    try:
        # Try to import the library.
        lib = SchLib(lib_name)
    except FileNotFoundError:
        # No test library exists for this tool.
        return
    # Get the default tool.
    tool = get_default_tool()
    # Get the list of part names.
    part_names = [part.name for part in lib.parts]
    # Open the .kicad_sym file and get the S-expression for each part.
    sexp, _ = find_and_read_file(
        lib_name, ext=lib_suffixes[tool], paths=lib_search_paths[tool]
    )
    nested_list = sexpdata.loads(sexp)
    parts = {
        item[1]: item[2:]
        for item in nested_list[1:]
        if item[0].value().lower() == "symbol"
    }
    # Assert that the number of parts in the library file matches the number of parts in the library.
    assert len(parts.keys()) == len(part_names)
    # Check the integrity of each part in the library.
    for name in parts.keys():
        part = lib[name]
    for part in lib.parts:
        check_lib_part(part)


def test_lib_kicad_repository():
    """Test KiCad library repository."""
    # Reset the library.
    SchLib.reset()
    # Get the default tool.
    tool = get_default_tool()
    # Set the repository URLs for each tool.
    repo_urls = {
        KICAD5: "https://raw.githubusercontent.com/KiCad/kicad-symbols/master/",
        KICAD6: "https://gitlab.com/kicad/libraries/kicad-symbols/-/raw/master",
        KICAD7: "https://gitlab.com/kicad/libraries/kicad-symbols/-/raw/master",
        KICAD8: "https://gitlab.com/kicad/libraries/kicad-symbols/-/raw/master",
    }
    # Set the library name.
    lib_name = "4xxx"
    # Set the search paths to the repository URL.
    lib_search_paths[tool] = [repo_urls[tool]]
    # Import the library from the repository.
    lib_4xxx = SchLib(lib_name)
    # Assert that the library has parts.
    assert len(lib_4xxx.parts) > 0
    # Check the integrity of each part in the library.
    for part in lib_4xxx.parts:
        check_lib_part(part)<|MERGE_RESOLUTION|>--- conflicted
+++ resolved
@@ -25,10 +25,7 @@
     set_default_tool,
 )
 from skidl.logger import active_logger
-<<<<<<< HEAD
-=======
 from skidl.pin import pin_types
->>>>>>> b0c0bebf
 from skidl.tools import ALL_TOOLS, lib_suffixes
 from skidl.utilities import to_list, find_and_read_file
 
@@ -71,9 +68,6 @@
     my_lib = SchLib("./my_device", tool=SKIDL)
     # Assert that the original and exported libraries have the same number of parts.
     assert len(lib) == len(my_lib)
-<<<<<<< HEAD
-    assert active_logger.error.count == 0
-=======
     # Assert that there are no errors in the logger.
     assert active_logger.error.count == 0
     # Instantiate a part from the exported library.
@@ -82,7 +76,6 @@
     assert hasattr(my_res, "value")
     assert hasattr(my_res, "search_text")
     assert hasattr(my_res, "name")
->>>>>>> b0c0bebf
 
 
 def test_lib_creation_1():
@@ -165,26 +158,11 @@
     for nm in num_pins_per_net_1:
         assert num_pins_per_net_1[nm] == num_pins_per_net_2[nm]
 
-<<<<<<< HEAD
-# @pytest.mark.skip(reason="Part export doesn't support units.")
-=======
-
->>>>>>> b0c0bebf
+
 def test_backup_3():
     """Test backup parts library with unit connections."""
     # Reset the library.
     SchLib.reset()
-<<<<<<< HEAD
-    rn1 = Part("Device", "R_Pack08_Split", footprint="null")
-    rn1.uA[1] & rn1.uC[3]
-    generate_netlist(do_backup=True)  # This creates the backup parts library.
-    default_circuit.reset()
-    skidl.config.query_backup_lib = True  # FIXME: this is already True by default!
-    # Non-existent library so these parts should come from the backup library.
-    rn2 = Part("crap", "R_Pack08_Split", footprint="null")
-    # Connect parts using them as units.
-    rn2.uA[1] & rn2.uC[3]
-=======
     # Create a part with units.
     rn1 = Part("Device", "R_Pack08_Split", footprint="null")
     # Connect units of the part.
@@ -200,7 +178,6 @@
     # Connect units of the part.
     rn2.uA[1] & rn2.uC[3]
     # Generate netlist.
->>>>>>> b0c0bebf
     generate_netlist()
 
 
