# -*- coding: utf-8 -*-

# The MIT License (MIT) - Copyright (c) 2016-2021 Dave Vandenbout.

"""
Handles complete circuits made of parts and nets.
"""

from __future__ import (  # isort:skip
    absolute_import,
    division,
    print_function,
    unicode_literals,
)

import functools
import json
import re
import subprocess
import time
from builtins import range, str, super
from collections import Counter, deque

import graphviz
from future import standard_library

from .bus import Bus
from .common import builtins
from .erc import dflt_circuit_erc
from .group import Group
from .logger import active_logger, erc_logger
from .net import NCNet, Net
from .part import Part, PartUnit
from .pckg_info import __version__
from .pin import Pin
from .schlib import SchLib
from .scriptinfo import *
from .skidlbaseobj import SkidlBaseObject
from .utilities import *
from .tools import *


standard_library.install_aliases()


HIER_SEP = "."  # Separator for hierarchy labels.


class Circuit(SkidlBaseObject):
    """
    Class object that holds the entire netlist of parts and nets.

    Attributes:
        parts: List of all the schematic parts as Part objects.
        nets: List of all the schematic nets as Net objects.
        buses: List of all the buses as Bus objects.
        hierarchy: A '.'-separated concatenation of the names of nested
            SubCircuits at the current time it is read.
        level: The current level in the schematic hierarchy.
        context: Stack of contexts for each level in the hierarchy.
    """

    # Set the default ERC functions for all Circuit instances.
    erc_list = [dflt_circuit_erc]

    def __init__(self, **kwargs):
        super().__init__()

        """Initialize the Circuit object."""
        self.reset(init=True)

        # Set passed-in attributes for the circuit.
        for k, v in list(kwargs.items()):
            setattr(self, k, v)

    def reset(self, init=False):
        """Clear any circuitry and cached part libraries and start over."""

        # Clear circuitry.
        self.mini_reset(init)

        # Also clear any cached libraries.
        SchLib.reset()
        global backup_lib
        backup_lib = None

    def mini_reset(self, init=False):
        """Clear any circuitry but don't erase any loaded part libraries."""

        # Group.reset()

        self.group_name_cntr = Counter()

        self.name = ""
        self.parts = []
        self.nets = []
        self.netclasses = {}
        self.buses = []
        self.interfaces = []
        self.packages = deque()
        self.hierarchy = "top"
        self.level = 0
        self.context = [("top",)]
        self.erc_assertion_list = []
        self.circuit_stack = (
            []
        )  # Stack of previous default_circuits for context manager.
        self.no_files = False  # Allow creation of files for netlists, ERC, libs, etc.

        # Internal set used to check for duplicate hierarchical names.
        self._hierarchical_names = {self.hierarchy}

        # Clear the name heap for nets and parts.
        reset_get_unique_name()

        # Clear out the no-connect net and set the global no-connect if it's
        # tied to this circuit.
        self.NC = NCNet(
            name="__NOCONNECT", circuit=self
        )  # Net for storing no-connects for parts in this circuit.
        if not init and self is default_circuit:
            builtins.NC = self.NC

    def __enter__(self):
        """Create a context for making this circuit the default_circuit."""
        self.circuit_stack.append(default_circuit)
        builtins.default_circuit = self
        return self

    def __exit__(self, type, value, traceback):
        builtins.default_circuit = self.circuit_stack.pop()

    def add_hierarchical_name(self, name):
        """Record a new hierarchical name.  Throw an error if it is a duplicate."""
        if name in self._hierarchical_names:
            active_logger.raise_(
                ValueError,
                "Can't add duplicate hierarchical name {} to this circuit.".format(
                    name
                ),
            )
        self._hierarchical_names.add(name)

    def rmv_hierarchical_name(self, name):
        """Remove an existing hierarchical name.  Throw an error if non-existent."""
        try:
            self._hierarchical_names.remove(name)
        except KeyError:
            active_logger.raise_(
                ValueError,
                "Can't remove non-existent hierarchical name {} from circuit.".format(
                    name
                ),
            )

    def activate(self, name, tag):
        """Save the previous hierarchical group and activate a new one."""

        # Create a name for this group from the concatenated names of all
        # the nested contexts that were called on all the preceding levels
        # that led to this one. Also, add a distinct tag to the current
        # name to disambiguate multiple uses of the same function.  This is
        # either specified as an argument, or an incrementing value is used.
        grp_hier_name = self.hierarchy + HIER_SEP + name
        if tag is None:
            tag = self.group_name_cntr[grp_hier_name]
            self.group_name_cntr[grp_hier_name] += 1

        # Save the context from which this was called.
        self.context.append((default_circuit, self.hierarchy))

        # Create a new hierarchical name in the activated context.
        self.hierarchy = self.hierarchy + HIER_SEP + name + str(tag)
        self.add_hierarchical_name(self.hierarchy)

        # Setup some globals needed in this context.
        builtins.default_circuit = self
        builtins.NC = self.NC  # pylint: disable=undefined-variable

    def deactivate(self):
        """Deactivate the current hierarchical group and return to the previous one."""

        # Restore the context that existed before this one was created.
        # This does not remove the circuitry since it has already been
        # added to the part and net lists.
        builtins.default_circuit, self.hierarchy = self.context.pop()
        builtins.NC = default_circuit.NC

    def add_parts(self, *parts):
        """Add some Part objects to the circuit."""
        for part in parts:
            # Add the part to this circuit if the part is movable and
            # it's not already in this circuit.
            if part.circuit != self:
                if part.is_movable():

                    # Remove the part from the circuit it's already in.
                    if isinstance(part.circuit, Circuit):
                        part.circuit -= part

                    # Add the part to this circuit.
                    part.circuit = self  # Record the Circuit object for this part.
                    part.ref = part.ref  # Adjusts the part reference if necessary.

                    # Store hierarchy of part.
                    part.hierarchy = self.hierarchy

                    # Check the part does not have a conflicting hierarchical name
                    self.add_hierarchical_name(part.hierarchical_name)

                    # Store part instantiation trace.
                    part.skidl_trace = ";".join(get_skidl_trace())

                    self.parts.append(part)
                else:
                    active_logger.raise_(
                        ValueError,
                        "Can't add unmovable part {} to this circuit.".format(part.ref),
                    )

    def rmv_parts(self, *parts):
        """Remove some Part objects from the circuit."""
        for part in parts:
            if part.is_movable():
                if part.circuit == self and part in self.parts:
                    self.rmv_hierarchical_name(part.hierarchical_name)
                    part.circuit = None
                    part.hierarchy = None
                    self.parts.remove(part)
                else:
                    active_logger.warning(
                        "Removing non-existent part {} from this circuit.".format(
                            part.ref
                        )
                    )
            else:
                active_logger.raise_(
                    ValueError,
                    "Can't remove part {} from this circuit.".format(part.ref),
                )

    def add_nets(self, *nets):
        """Add some Net objects to the circuit. Assign a net name if necessary."""
        for net in nets:
            # Add the net to this circuit if the net is movable and
            # it's not already in this circuit.
            if net.circuit != self:
                if net.is_movable():

                    # Remove the net from the circuit it's already in.
                    if isinstance(net.circuit, Circuit):
                        net.circuit -= net

                    # Add the net to this circuit.
                    net.circuit = self  # Record the Circuit object the net belongs to.
                    net.name = net.name
                    net.hierarchy = self.hierarchy  # Store hierarchy of net.

                    self.nets.append(net)

                else:
                    active_logger.raise_(
                        ValueError,
                        "Can't add unmovable net {} to this circuit.".format(net.name),
                    )

    def rmv_nets(self, *nets):
        """Remove some Net objects from the circuit."""
        for net in nets:
            if net.is_movable():
                if net.circuit == self and net in self.nets:
                    net.circuit = None
                    net.hierarchy = None
                    self.nets.remove(net)
                else:
                    active_logger.warning(
                        "Removing non-existent net {} from this circuit.".format(
                            net.name
                        )
                    )
            else:
                active_logger.raise_(
                    ValueError,
                    "Can't remove unmovable net {} from this circuit.".format(net.name),
                )

    def add_buses(self, *buses):
        """Add some Bus objects to the circuit. Assign a bus name if necessary."""
        for bus in buses:
            # Add the bus to this circuit if the bus is movable and
            # it's not already in this circuit.
            if bus.circuit != self:
                if bus.is_movable():

                    # Remove the bus from the circuit it's already in, but skip
                    # this if the bus isn't already in a Circuit.
                    if isinstance(bus.circuit, Circuit):
                        bus.circuit -= bus

                    # Add the bus to this circuit.
                    bus.circuit = self
                    bus.name = bus.name
                    bus.hierarchy = self.hierarchy  # Store hierarchy of the bus.

                    self.buses.append(bus)
                    for net in bus.nets:
                        self += net

    def rmv_buses(self, *buses):
        """Remove some buses from the circuit."""
        for bus in buses:
            if bus.is_movable():
                if bus.circuit == self and bus in self.buses:
                    bus.circuit = None
                    bus.hierarchy = None
                    self.buses.remove(bus)
                    for net in bus.nets:
                        self -= net
                else:
                    active_logger.warning(
                        "Removing non-existent bus {} from this circuit.".format(
                            bus.name
                        )
                    )
            else:
                active_logger.raise_(
                    ValueError,
                    "Can't remove unmovable bus {} from this circuit.".format(bus.name),
                )

    def add_packages(self, *packages):
        for package in packages:
            if package.circuit is None:
                if package.is_movable():

                    # Add the package to this circuit.
                    self.packages.appendleft(package)
                    package.circuit = self
                    for obj in package.values():
                        try:
                            if obj.is_movable():
                                obj.circuit = self
                        except AttributeError:
                            pass
            else:
                active_logger.raise_(
                    ValueError,
                    "Can't add the same package to more than one circuit.",
                )

    def rmv_packages(self, *packages):
        for package in packages:
            if package.is_movable():
                if package.circuit == self and package in self.packages:
                    self.packages.remove(package)
                    package.circuit = None
                    for obj in package.values():
                        try:
                            if obj.is_movable():
                                obj.circuit = None
                        except AttributeError:
                            pass
                else:
                    active_logger.active_logger.warning(
                        "Removing non-existent package {} from this circuit.".format(
                            package.name
                        )
                    )
            else:
                active_logger.raise_(
                    ValueError,
                    "Can't remove unmovable package {} from this circuit.".format(
                        package.name
                    ),
                )

    def add_stuff(self, *stuff):
        """Add Parts, Nets, Buses, and Interfaces to the circuit."""

        from .package import Package

        for thing in flatten(stuff):
            if isinstance(thing, Part):
                self.add_parts(thing)
            elif isinstance(thing, Net):
                self.add_nets(thing)
            elif isinstance(thing, Bus):
                self.add_buses(thing)
            elif isinstance(thing, Package):
                self.add_packages(thing)
            else:
                active_logger.raise_(
                    ValueError,
                    "Can't add a {} to a Circuit object.".format(type(thing)),
                )
        return self

    def rmv_stuff(self, *stuff):
        """Remove Parts, Nets, Buses, and Interfaces from the circuit."""

        from .package import Package

        for thing in flatten(stuff):
            if isinstance(thing, Part):
                self.rmv_parts(thing)
            elif isinstance(thing, Net):
                self.rmv_nets(thing)
            elif isinstance(thing, Bus):
                self.rmv_buses(thing)
            elif isinstance(thing, Package):
                self.rmv_packages(thing)
            else:
                active_logger.raise_(
                    ValueError,
                    "Can't remove a {} from a Circuit object.".format(type(thing)),
                )
        return self

    __iadd__ = add_stuff
    __isub__ = rmv_stuff

    def get_nets(self):
        """Get all the distinct nets for the circuit."""

        distinct_nets = []
        for net in self.nets:
            if net is self.NC:
                # Exclude no-connect net.
                continue
            if not net.pins:
                # Exclude empty nets with no attached pins.
                continue
            for n in distinct_nets:
                # Exclude net if its already attached to a previously selected net.
                if net.is_attached(n):
                    break
            else:
                # This net is not attached to any of the other distinct nets,
                # so it is also distinct.
                distinct_nets.append(net)
        return distinct_nets

    def instantiate_packages(self):
        """Run the package executables to instantiate their circuitry."""

        # Set default_circuit to this circuit and instantiate the packages.
        with self:
            while self.packages:
                package = self.packages.pop()

                # If there are still ProtoNets attached to the package at this point,
                # just replace them with Nets. This will allow any internal connections
                # inside the package to be reflected on the package I/O pins.
                # **THIS WILL PROBABLY FAIL IF THE INTERNAL CONNECTIONS ARE BUSES.**
                # DISABLE THIS FOR NOW...
                # for k, v in package.items():
                #     if isinstance(v, ProtoNet):
                #         package[k] = Net()

                # Call the function to instantiate the package with its arguments.
                package.subcircuit(**package)

    def _cull_unconnected_parts(self):
        """Remove parts that aren't connected to anything."""

        for part in self.parts:
            if not part.is_connected():
                self -= part

    def _merge_net_names(self):
        """Select a single name for each multi-segment net."""

        for net in self.nets:
            net.merge_names()

    def _preprocess(self):
        self.instantiate_packages()
        # self._cull_unconnected_parts()
        self._merge_net_names()

    def ERC(self, *args, **kwargs):
        """Run class-wide and local ERC functions on this circuit."""

        # Save the currently active logger and activate the ERC logger.
        active_logger.push(erc_logger)

        # Reset the counters to clear any warnings/errors from previous ERC run.
        active_logger.error.reset()
        active_logger.warning.reset()

        self._preprocess()

        if self.no_files:
            active_logger.stop_file_output()

        super().ERC(*args, **kwargs)

        active_logger.report_summary("running ERC")

        # Restore the logger that was active before the ERC.
        active_logger.pop()

    def _check_for_empty_footprints(self):
        """Make sure part footprints aren't empty before generating netlist/PCB."""

        for part in self.parts:
            if getattr(part, "footprint", "") == "":
                import skidl
                skidl.empty_footprint_handler(part)

    def generate_netlist(self, **kwargs):
        """
        Return a netlist and also write it to a file/stream.

        Args:
            file_: Either a file object that can be written to, or a string
                containing a file name, or None.
            tool: The EDA tool the netlist will be generated for.
            do_backup: If true, create a library with all the parts in the circuit.

        Returns:
            A netlist.
        """

        from . import skidl
        from .tools import tool_modules

        # Reset the counters to clear any warnings/errors from previous run.
        active_logger.error.reset()
        active_logger.warning.reset()

        self._preprocess()
        self._check_for_empty_footprints()

        # Extract arguments:
        #     Get EDA tool the netlist will be generated for.
        #     Get file the netlist will be stored in (if any).
        #     Get flag controlling the generation of a backup library.
        tool = kwargs.pop("tool", skidl.get_default_tool())
        file_ = kwargs.pop("file_", None)
        do_backup = kwargs.pop("do_backup", True)

        netlist = tool_modules[tool].gen_netlist(self, **kwargs)

        active_logger.report_summary("generating netlist")

        if not self.no_files:
            with opened(file_ or (get_script_name() + ".net"), "w") as f:
                f.write(str(netlist))

        if do_backup:
            self.backup_parts()  # Create a new backup lib for the circuit parts.
            global backup_lib  # Clear out any old backup lib so the new one
            backup_lib = None  #   will get reloaded when it's needed.

        return netlist

    def generate_pcb(self, **kwargs):
        """
        Create a PCB file from the circuit.

        Args:
            file_: Either a file object that can be written to, or a string
                containing a file name, or None.
            tool: The EDA tool the netlist will be generated for.
            do_backup: If true, create a library with all the parts in the circuit.
            fp_libs: List of directories containing footprint libraries.
        Returns:
            None.
        """

        from . import skidl
        from .tools import tool_modules

        # Reset the counters to clear any warnings/errors from previous run.
        active_logger.error.reset()
        active_logger.warning.reset()

        self._preprocess()
        self._check_for_empty_footprints()

        # Extract arguments:
        #     Get EDA tool the netlist will be generated for.
        #     Get file the netlist will be stored in (if any).
        #     Get flag controlling the generation of a backup library.
        #     Get list of footprint libraries.
        tool = kwargs.pop("tool", skidl.get_default_tool())
        file_ = kwargs.pop("file_", None)
        do_backup = kwargs.pop("do_backup", True)
        fp_libs = kwargs.pop("fp_libs", None)

        if not self.no_files:
<<<<<<< HEAD
            try:
                gen_func = getattr(self, "_gen_pcb_{}".format(tool))
            except KeyError:
                active_logger.raise_(
                    ValueError,
                    "Can't generate PCB in an unknown ECAD tool format ({}).".format(
                        tool
                    ),
                )
            else:
                if do_backup:
                    self.backup_parts()  # Create a new backup lib for the circuit parts.
                    global backup_lib  # Clear out any old backup lib so the new one
                    backup_lib = None  #   will get reloaded when it's needed.
                
                # Generate the PCB file from the netlist.
                gen_func(file_, fp_libs=fp_libs)
=======
            if do_backup:
                self.backup_parts()  # Create a new backup lib for the circuit parts.
                global backup_lib  # Clear out any old backup lib so the new one
                backup_lib = None  #   will get reloaded when it's needed.
            tool_modules[tool].gen_pcb(self, file_)
>>>>>>> 8a760f49

        active_logger.report_summary("creating PCB")

    def generate_xml(self, file_=None, tool=None):
        """
        Return netlist as an XML string and also write it to a file/stream.

        Args:
            file_: Either a file object that can be written to, or a string
                containing a file name, or None.
            tool: Backend tool such as KICAD.

        Returns:
            A string containing the netlist.
        """

        from . import skidl
        from .tools import tool_modules

        # Reset the counters to clear any warnings/errors from previous run.
        active_logger.error.reset()
        active_logger.warning.reset()

        self._preprocess()

        tool = tool or skidl.get_default_tool()
        netlist = tool_modules[tool].gen_xml(self)

        active_logger.report_summary("generating XML")

        if not self.no_files:
            with opened(file_ or (get_script_name() + ".xml"), "w") as f:
                f.write(netlist)

        return netlist

    def generate_netlistsvg_skin(self, net_stubs):
        """Generate the skin file of symbols for use by netlistsvg."""

        # Generate the SVG for each part in the required transformations.
        part_svg = {}
        for part in self.parts:

            # If this part is attached to any net stubs, give it a symbol
            # name specifically for this part + stubs.
            if part.attached_to(net_stubs):
                # This part is attached to net stubs, so give it
                # a symbol name specifically for this part + stubs.
                symbol_name = part.name + "_" + part.ref
            else:
                # This part is not attached to any stubs, so give it
                # a symbol name for this generic part symbol.
                symbol_name = part.name

            # Get the global transformation for the part symbol.
            global_symtx = getattr(part, "symtx", "")
            # Get the transformation for each part unit.
            unit_symtx = set([""])
            for unit in part.unit.values():
                unit_symtx.add(getattr(unit, "symtx", ""))
            # Each combination of global + unit transformation is one of
            # the total transformations needed for the part.
            total_symtx = [global_symtx + u_symtx for u_symtx in unit_symtx]

            # Generate SVG of the part for each total transformation.
            for symtx in total_symtx:
                name = symbol_name + "_" + symtx
                # Skip any repeats of the part.
                if name not in part_svg.keys():
                    part_svg[name] = part.generate_svg_component(
                        symtx=symtx, net_stubs=net_stubs
                    )

        part_svg = list(part_svg.values())  # Just keep the SVG for the part symbols.

        head_svg = [
            '<svg xmlns="http://www.w3.org/2000/svg"'
            '     xmlns:xlink="http://www.w3.org/1999/xlink"'
            '     xmlns:s="https://github.com/nturley/netlistsvg">'
            "  <s:properties"
            '    constants="false"'
            '    splitsAndJoins="false"'
            '    genericsLaterals="true">'
            "    <s:layoutEngine"
            '        org.eclipse.elk.layered.spacing.nodeNodeBetweenLayers="5"'
            '        org.eclipse.elk.layered.compaction.postCompaction.strategy="4"'
            '        org.eclipse.elk.spacing.nodeNode= "50"'
            '        org.eclipse.elk.direction="DOWN"/>'
            "  </s:properties>"
            "<style>"
            "svg {"
            "  stroke: #000;"
            "  fill: none;"
            "  stroke-linejoin: round;"
            "  stroke-linecap: round;"
            "}"
            "text {"
            "  fill: #000;"
            "  stroke: none;"
            "  font-size: 10px;"
            "  font-weight: bold;"
            '  font-family: "Courier New", monospace;'
            "}"
            ".skidl_text {"
            "  fill: #999;"
            "  stroke: none;"
            "  font-weight: bold;"
            '  font-family: consolas, "Courier New", monospace;'
            "}"
            ".pin_num_text {"
            "    fill: #840000;"
            "}"
            ".pin_name_text {"
            "    fill: #008484;"
            "}"
            ".net_name_text {"
            "    font-style: italic;"
            "    fill: #840084;"
            "}"
            ".part_text {"
            "    fill: #840000;"
            "}"
            ".part_ref_text {"
            "    fill: #008484;"
            "}"
            ".part_name_text {"
            "    fill: #008484;"
            "}"
            ".pen_fill {"
            "    fill: #840000;"
            "}"
            ".background_fill {"
            "    fill: #FFFFC2"
            "}"
            ".nodelabel {"
            "  text-anchor: middle;"
            "}"
            ".inputPortLabel {"
            "  text-anchor: end;"
            "}"
            ".splitjoinBody {"
            "  fill: #000;"
            "}"
            ".symbol {"
            "  stroke-linejoin: round;"
            "  stroke-linecap: round;"
            "  stroke: #840000;"
            "}"
            ".detail {"
            "  stroke-linejoin: round;"
            "  stroke-linecap: round;"
            "  fill: #000;"
            "}"
            "</style>"
            ""
            "<!-- signal -->"
            '<g s:type="inputExt" s:width="30" s:height="20" transform="translate(0,0)">'
            '  <text x="-2" y="12" text-anchor=\'end\' class="$cell_id pin_name_text" s:attribute="ref">input</text>'
            '  <s:alias val="$_inputExt_"/>'
            '  <path d="M0,0 V20 H15 L30,10 15,0 Z" class="$cell_id symbol"/>'
            '  <g s:x="30" s:y="10" s:pid="Y" s:position="right"/>'
            "</g>"
            ""
            '<g s:type="outputExt" s:width="30" s:height="20" transform="translate(0,0)">'
            '  <text x="32" y="12" class="$cell_id pin_name_text" s:attribute="ref">output</text>'
            '  <s:alias val="$_outputExt_"/>'
            '  <path d="M30,0 V20 H15 L0,10 15,0 Z" class="$cell_id symbol"/>'
            '  <g s:x="0" s:y="10" s:pid="A" s:position="left"/>'
            "</g>"
            "<!-- signal -->"
            ""
            "<!-- builtin -->"
            '<g s:type="generic" s:width="30" s:height="40" transform="translate(0,0)">'
            '  <text x="15" y="-4" class="nodelabel $cell_id" s:attribute="ref">generic</text>'
            '  <rect width="30" height="40" x="0" y="0" s:generic="body" class="$cell_id"/>'
            '  <g transform="translate(30,10)"'
            '     s:x="30" s:y="10" s:pid="out0" s:position="right">'
            '    <text x="5" y="-4" class="$cell_id">out0</text>'
            "  </g>"
            '  <g transform="translate(30,30)"'
            '     s:x="30" s:y="30" s:pid="out1" s:position="right">'
            '    <text x="5" y="-4" class="$cell_id">out1</text>'
            "  </g>"
            '  <g transform="translate(0,10)"'
            '     s:x="0" s:y="10" s:pid="in0" s:position="left">'
            '      <text x="-3" y="-4" class="inputPortLabel $cell_id">in0</text>'
            "  </g>"
            '  <g transform="translate(0,30)"'
            '     s:x="0" s:y="30" s:pid="in1" s:position="left">'
            '    <text x="-3" y="-4" class="inputPortLabel $cell_id">in1</text>'
            "  </g>"
            "</g>"
            "<!-- builtin -->"
        ]

        tail_svg = [
            "</svg>",
        ]

        return "\n".join(head_svg + part_svg + tail_svg)

    def get_net_nc_stubs(self):
        """Get all nets/buses that are stubs or no-connects."""

        # Search all nets for those set as stubs or that are no-connects.
        stubs = [n for n in self.nets if getattr(n, "stub", False) or isinstance(n, NCNet)]

        # Also find buses that are set as stubs and add their individual nets.
        stubs.extend(
            expand_buses([b for b in self.buses if getattr(b, "stub", False)])
        )

        return stubs

    def generate_svg(self, file_=None, tool=None):
        """
        Create an SVG file displaying the circuit schematic and
        return the dictionary that can be displayed by netlistsvg.
        """

        from . import skidl

        # Reset the counters to clear any warnings/errors from previous run.
        active_logger.error.reset()
        active_logger.warning.reset()

        self._preprocess()

        # Get the list of nets which will be routed and not represented by stubs.
        net_stubs = self.get_net_nc_stubs()
        routed_nets = list(set(self.nets) - set(net_stubs))

        # Assign each routed net a unique integer. Interconnected nets
        # all get the same number.
        net_nums = {}
        for num, net in enumerate(routed_nets, 1):
            for n in net.get_nets():
                if n.name not in net_nums:
                    net_nums[n.name] = num

        io_dict = {"i": "input", "o": "output"}

        # Assign I/O ports to any named net that has a netio attribute.
        ports = {}
        for net in routed_nets:
            if not net.is_implicit():
                try:
                    # Net I/O direction set by 1st letter of netio attribute.
                    io = io_dict[net.netio.lower()[0]]
                    ports[net.name] = {
                        "direction": io,
                        "bits": [
                            net_nums[net.name],
                        ],
                    }
                except AttributeError:
                    # Net has no netio so don't assign a port.
                    pass

        pin_dir_tbl = {
            Pin.types.INPUT: "input",
            Pin.types.OUTPUT: "output",
            Pin.types.BIDIR: "output",
            Pin.types.TRISTATE: "output",
            Pin.types.PASSIVE: "input",
            Pin.types.PULLUP: "output",
            Pin.types.PULLDN: "output",
            Pin.types.UNSPEC: "input",
            Pin.types.PWRIN: "input",
            Pin.types.PWROUT: "output",
            Pin.types.OPENCOLL: "output",
            Pin.types.OPENEMIT: "output",
            Pin.types.NOCONNECT: "nc",
        }

        cells = {}
        for part in self.parts:

            if part.attached_to(net_stubs):
                part_name = part.name + "_" + part.ref
            else:
                part_name = part.name

            part_symtx = getattr(part, "symtx", "")
            units = part.unit.values()
            if not units:
                units = [
                    part,
                ]
            for unit in units:

                if not unit.is_connected():
                    continue  # Skip unconnected parts.

                pins = unit.get_pins()

                # Associate each connected pin of a part with the assigned net number.
                connections = {
                    pin.num: [
                        net_nums[pin.net.name],
                    ]
                    for pin in pins
                    if pin.net in routed_nets
                }

                # Assign I/O to each part pin by either using the pin's symio
                # attribute or by using its pin function.
                part_pin_dirs = {
                    pin.num: io_dict[
                        getattr(pin, "symio", pin_dir_tbl[pin.func]).lower()[0]
                    ]
                    for pin in pins
                }
                # Remove no-connect pins.
                part_pin_dirs = {n: d for n, d in part_pin_dirs.items() if d}

                # Determine which symbol in the skin file goes with this part.
                unit_symtx = part_symtx + getattr(unit, "symtx", "")
                if not isinstance(unit, PartUnit):
                    ref = part.ref
                    name = part_name + "_1_" + part_symtx
                else:
                    ref = part.ref + num_to_chars(unit.num)
                    name = part_name + "_" + str(unit.num) + "_" + unit_symtx

                # Create the cell that netlistsvg uses to draw the part and connections.
                cells[ref] = {
                    "type": name,
                    "port_directions": part_pin_dirs,
                    "connections": connections,
                    "attributes": {
                        "value": str(part.value),
                    },
                }

        schematic_json = {
            "modules": {
                self.name: {
                    "ports": ports,
                    "cells": cells,
                }
            }
        }

        if not self.no_files:
            file_basename = file_ or get_script_name()
            json_file = file_basename + ".json"
            svg_file = file_basename + ".svg"

            with opened(json_file, "w") as f:
                f.write(
                    json.dumps(
                        schematic_json, sort_keys=True, indent=2, separators=(",", ": ")
                    )
                )

            skin_file = file_basename + "_skin.svg"
            with opened(skin_file, "w") as f:
                f.write(self.generate_netlistsvg_skin(net_stubs=net_stubs))

            subprocess.Popen(
                ["netlistsvg", json_file, "--skin", skin_file, "-o", svg_file],
                shell=False,
            )

        return schematic_json

    def generate_schematic(self, **kwargs):
        """
        Create a schematic from a Circuit.
        """

        import skidl
        from .tools import tool_modules

        # Reset the counters to clear any warnings/errors from previous run.
        active_logger.error.reset()
        active_logger.warning.reset()

        self._preprocess()

        tool = kwargs.pop("tool", skidl.get_default_tool())
        tool_modules[tool].gen_schematic(self, **kwargs)

        active_logger.report_summary("generating schematic")


    def generate_dot(
        self,
        file_=None,
        engine="neato",
        rankdir="LR",
        part_shape="rectangle",
        net_shape="point",
        splines=None,
        show_values=True,
        show_anon=False,
        split_nets=["GND"],
        split_parts_ref=[],
    ):
        """
        Returns a graphviz graph as graphviz object and can also write it to a file/stream.
        When used in ipython the graphviz object will drawn as an SVG in the output.

        See https://graphviz.readthedocs.io/en/stable/ and http://graphviz.org/doc/info/attrs.html

        Args:
            file_: A string containing a file name, or None.
            engine: See graphviz documentation
            rankdir: See graphviz documentation
            part_shape: Shape of the part nodes
            net_shape: Shape of the net nodes
            splines: Style for the edges, try 'ortho' for a schematic like feel
            show_values: Show values as external labels on part nodes
            show_anon: Show anonymous net names
            split_nets: splits up the plot for the given list of net names
            split_parts_ref: splits up the plot for all pins for the given list of part refs

        Returns:
            graphviz.Digraph
        """

        # Reset the counters to clear any warnings/errors from previous run.
        active_logger.error.reset()
        active_logger.warning.reset()

        self._preprocess()

        dot = graphviz.Digraph(engine=engine)
        dot.attr(rankdir=rankdir, splines=splines)

        nets = self.get_nets()

        # try and keep things in the same order
        nets.sort(key=lambda n: n.name.lower())

        # Add stubbed nets to split_nets:
        split_nets = split_nets[:]  # Make a local copy.
        split_nets.extend([n.name for n in nets if getattr(n, "stub", False)])

        for i, n in enumerate(nets):
            xlabel = n.name
            if not show_anon and n.is_implicit():
                xlabel = None
            if n.name not in split_nets:
                dot.node(n.name, shape=net_shape, xlabel=xlabel)

            for j, pin in enumerate(n.pins):
                net_ref = n.name
                pin_part_ref = pin.part.ref

                if n.name in split_nets:
                    net_ref += str(j)
                    dot.node(net_ref, shape=net_shape, xlabel=xlabel)
                if pin.part.ref in split_parts_ref and n.name not in split_nets:
                    label = pin.part.ref + ":" + pin.name

                    # add label to part
                    net_ref_part = "%s_%i_%i" % (net_ref, i, j)
                    dot.node(net_ref_part, shape=net_shape, xlabel=label)
                    dot.edge(pin_part_ref, net_ref_part, arrowhead="none")

                    # add label to splited net
                    pin_part_ref = "%s_%i_%i" % (pin_part_ref, i, j)
                    dot.node(pin_part_ref, shape=net_shape, xlabel=label)
                    dot.edge(pin_part_ref, net_ref, arrowhead="none")
                else:
                    dot.edge(
                        pin_part_ref, net_ref, arrowhead="none", taillabel=pin.name
                    )

        for p in sorted(self.parts, key=lambda p: p.ref.lower()):
            xlabel = None
            if show_values:
                xlabel = str(p.value)
            dot.node(p.ref, shape=part_shape, xlabel=xlabel)

        if not self.no_files:
            if file_ is not None:
                dot.save(file_)

        return dot

    generate_graph = generate_dot  # Old method name for generating graphviz dot file.

    def backup_parts(self, file_=None):
        """
        Saves parts in circuit as a SKiDL library in a file.

        Args:
            file: Either a file object that can be written to, or a string
                containing a file name, or None. If None, a standard library
                file will be used.

        Returns:
            Nothing.
        """

        from . import skidl
        from .tools import SKIDL

        if self.no_files:
            return

        self._preprocess()

        lib = SchLib(tool=SKIDL)  # Create empty library.
        for p in self.parts:
            lib += p

        if not file_:
            file_ = skidl.BACKUP_LIB_FILE_NAME

        lib.export(libname=skidl.BACKUP_LIB_NAME, file_=file_)<|MERGE_RESOLUTION|>--- conflicted
+++ resolved
@@ -590,31 +590,11 @@
         fp_libs = kwargs.pop("fp_libs", None)
 
         if not self.no_files:
-<<<<<<< HEAD
-            try:
-                gen_func = getattr(self, "_gen_pcb_{}".format(tool))
-            except KeyError:
-                active_logger.raise_(
-                    ValueError,
-                    "Can't generate PCB in an unknown ECAD tool format ({}).".format(
-                        tool
-                    ),
-                )
-            else:
-                if do_backup:
-                    self.backup_parts()  # Create a new backup lib for the circuit parts.
-                    global backup_lib  # Clear out any old backup lib so the new one
-                    backup_lib = None  #   will get reloaded when it's needed.
-                
-                # Generate the PCB file from the netlist.
-                gen_func(file_, fp_libs=fp_libs)
-=======
             if do_backup:
                 self.backup_parts()  # Create a new backup lib for the circuit parts.
                 global backup_lib  # Clear out any old backup lib so the new one
                 backup_lib = None  #   will get reloaded when it's needed.
-            tool_modules[tool].gen_pcb(self, file_)
->>>>>>> 8a760f49
+            tool_modules[tool].gen_pcb(self, file_, fp_libs=fp_libs)
 
         active_logger.report_summary("creating PCB")
 
