# -*- coding: utf-8 -*-

# The MIT License (MIT) - Copyright (c) 2016-2021 Dave Vandenbout.

"""
Handles complete circuits made of parts and nets.
"""

from __future__ import (  # isort:skip
    absolute_import,
    division,
    print_function,
    unicode_literals,
)

import functools
from inspect import currentframe
import json
<<<<<<< HEAD
import math
import os.path
=======
>>>>>>> a61f8af0
import re
import subprocess
import time
from builtins import range, str, super
from collections import defaultdict, deque, OrderedDict

import graphviz
from future import standard_library

<<<<<<< HEAD
# from .arrange import Arranger
=======
>>>>>>> a61f8af0
from .bus import Bus
from .common import builtins
from .erc import dflt_circuit_erc
from .logger import active_logger, erc_logger
from .net import NCNet, Net
from .part import Part, PartUnit
from .pckg_info import __version__
from .pin import Pin
from .schlib import SchLib
from .scriptinfo import *
from .skidlbaseobj import SkidlBaseObject
from .utilities import *
from .tools import *
<<<<<<< HEAD
from skidl import pin
=======
>>>>>>> a61f8af0


standard_library.install_aliases()

# Size options of eeschema schematic pages
eeschema_sch_sizes = {
    'A0':[46811, 33110],
    'A1':[33110, 23386],
    'A2':[23386, 16535],
    'A3':[16535, 11693],
    'A4':[11693, 8268]
}

# Calculate the schematic page size needed given xMin/Max, yMin/Max
def calc_page_size(page):
    width = page[1] - page[0]
    height = page[3] - page[2]
    
    height = int(height * 1.25)
    for i in reversed(eeschema_sch_sizes):
        if width < eeschema_sch_sizes[i][0]:
            if height < eeschema_sch_sizes[i][1]:
                return i

def calc_start_point(sch_size):
    c = [0,0]
    for n in eeschema_sch_sizes:
        if n == sch_size:
            x = int(eeschema_sch_sizes[n][0]/2)
            x = round_num(x,50) # round to nearest 50 mil, DO NOT CHANGE!  otherwise parts won't play nice in eechema due to being off-grid 
            y = int(eeschema_sch_sizes[n][1]/4)
            y = round_num(y,50) # round to nearest 50 mil, DO NOT CHANGE!  otherwise parts won't play nice in eechema due to being off-grid 
            c = [x,y]
            return c

def round_num(num, base):
    return (base * round(num/base))

# hm = hierarchy to move
def move_subhierarchy(hm, hierarchy_list, dx, dy, move_dir = 'L'):
    # Move hierarchy
    hierarchy_list[hm]['sch_bb'][0] += dx
    hierarchy_list[hm]['sch_bb'][1] -= dy

    hm_parent = hm.split('.')[0]

    # Detect collission with other hierarchies
    for h in hierarchy_list:
        # Don't detect collisions with itself
        if h == hm:
            continue

        # Only detect collision with hierarchies on the same page
        root_parent = h.split('.')[0]
        if not hm_parent == root_parent:
            continue


        # Calculate the min/max for x/y in order to detect collision between rectangles     
        x1min = hierarchy_list[hm]['sch_bb'][0] - hierarchy_list[hm]['sch_bb'][2]
        x1max = hierarchy_list[hm]['sch_bb'][0] + hierarchy_list[hm]['sch_bb'][2]
        y1min = hierarchy_list[hm]['sch_bb'][1] - hierarchy_list[hm]['sch_bb'][3]
        y1max = hierarchy_list[hm]['sch_bb'][1] + hierarchy_list[hm]['sch_bb'][3]  
             
        x2min = hierarchy_list[h]['sch_bb'][0] - hierarchy_list[h]['sch_bb'][2]
        x2max = hierarchy_list[h]['sch_bb'][0] + hierarchy_list[h]['sch_bb'][2]
        y2min = hierarchy_list[h]['sch_bb'][1] - hierarchy_list[h]['sch_bb'][3]
        y2max = hierarchy_list[h]['sch_bb'][1] + hierarchy_list[h]['sch_bb'][3]

        # Logic to tell whether parts collide
        # Note that the movement direction is opposite of what's intuitive ('R' = move left, 'U' = -50)
        # https://stackoverflow.com/questions/20925818/algorithm-to-check-if-two-boxes-overlap

        if (x1min <= x2max) and (x2min <= x1max) and (y1min <= y2max) and (y2min <= y1max):
            if move_dir == 'R':
                move_subhierarchy(hm, hierarchy_list, 200, 0, move_dir = move_dir)
            else:
                move_subhierarchy(hm, hierarchy_list, -200, 0, move_dir = move_dir)


def gen_label(x,y,orientation,net_label, hier_label=True):
    t_orient = 0
    if orientation == 'R':
        pass
    elif orientation == 'D': 
        t_orient = 1
    elif orientation == 'L':
        t_orient = 2
    elif orientation == 'U':
        t_orient = 3
    if hier_label:
        out = "\nText HLabel {} {} {}    50   UnSpc ~ 0\n{}\n".format(x,y,t_orient, net_label)
    else:
        out = "\nText GLabel {} {} {}    50   UnSpc ~ 0\n{}\n".format(x,y,t_orient, net_label)
    return out

# pin_m = pin of moving part
# pin_nm = pin of non-moving part
# parts list = hierarchical parts list
def calc_move_part(pin_m, pin_nm, parts_list):
    dx = pin_m.x + pin_nm.x + pin_nm.part.sch_bb[0] + pin_nm.part.sch_bb[2]
    dy = -pin_m.y + pin_nm.y - pin_nm.part.sch_bb[1]
    p = Part.get(pin_m.part.ref)
    p.move_part(dx, dy,parts_list)

# Generate elkjs code that can create an auto diagram with this website:
# https://rtsys.informatik.uni-kiel.de/elklive/elkgraph.html
def gen_elkjs_code(parts, nets):
    elkjs_code = []
    # range through parts and append code for each part
    for pt in parts:
        error = 0
        try:
            if pt.stub ==True:
                continue
        except Exception as e:
            error+=1
        elkjs_part = []
        elkjs_part.append("node {}".format(pt.ref) + 
        ' {\n' + '\tlayout [ size: {},{} ]\n'.format(pt.sch_bb[2], pt.sch_bb[3]) + 
        '\tportConstraints: FIXED_SIDE\n'+
        '')

        for p in pt.pins:
            pin_dir = ""
            if p.orientation == 'L':
                pin_dir = "EAST"
            elif p.orientation == 'R':
                pin_dir = "WEST"
            elif p.orientation == 'U':
                pin_dir = "NORTH"
            elif p.orientation == 'D':
                pin_dir = "SOUTH"
            elkjs_part.append("\tport p{} ".format(p.num) + 
            "{ \n" + 
            "\t\t^port.side: {} \n".format(pin_dir) + 
            '\t\tlabel "{}"\n'.format(p.name) + 
            "\t}\n")
        elkjs_part.append("}")
        elkjs_code.append("\n" + "".join(elkjs_part))

    # range through nets 
    for n in nets:
        for p in range(len(n.pins)):
            try:
                part1 = n.pins[p].ref
                pin1 = n.pins[p].num
                part2 = n.pins[p+1].ref
                pin2 = n.pins[p+1].num
                t = "edge {}.p{} -> {}.p{}\n".format(part1, pin1, part2, pin2)
                elkjs_code.append(t)
            except:
                pass
    
    # open file to save elkjs code
    file_path = "elkjs/elkjs.txt"
    f = open(file_path, "a")
    f.truncate(0) # Clear the file
    for i in elkjs_code:
        print("" + "".join(i), file=f)
    f.close()

def gen_power_part_eeschema(part, orientation = [1,0,0,-1]):
    out = []
    for pin in part.pins:
        try:
            if not (pin.net is None):
                if pin.net.netclass == 'Power':
                    # strip out the '_...' section from power nets
                    t = pin.net.name
                    u = t.split('_')
                    symbol_name = u[0]
                    # find the stub in the part
                    time_hex = hex(int(time.time()))[2:]
                    x = part.sch_bb[0] + pin.x
                    y = part.sch_bb[1] - pin.y
                    out.append("$Comp\n")
                    out.append("L power:{} #PWR?\n".format(symbol_name))
                    out.append("U 1 1 {}\n".format(time_hex))    
                    out.append("P {} {}\n".format(str(x), str(y)))
                    # Add part symbols. For now we are only adding the designator
                    n_F0 = 1
                    for i in range(len(part.draw)):
                        if re.search("^DrawF0", str(part.draw[i])):
                            n_F0 = i
                            break
                    part_orientation = part.draw[n_F0].orientation
                    part_horizontal_align = part.draw[n_F0].halign
                    part_vertical_align = part.draw[n_F0].valign

                    # check if the pin orientation will clash with the power part
                    if '+' in symbol_name:
                        # voltage sources face up, so check if the pin is facing down (opposite logic y-axis)
                        if pin.orientation == 'U':
                            orientation = [-1,0,0,1]
                    elif 'gnd' in symbol_name.lower():
                        # gnd points down so check if the pin is facing up (opposite logic y-axis)
                        if pin.orientation == 'D':
                            orientation = [-1,0,0,1]
                    out.append('F 0 "{}" {} {} {} {} {} {} {}\n'.format(
                                                    '#PWR?',
                                                    part_orientation,
                                                    str(x + 25),
                                                    str(y + 25),
                                                    str(40),
                                                    "001",
                                                    part_horizontal_align,
                                                    part_vertical_align
                    ))
                    out.append('F 1 "{}" {} {} {} {} {} {} {}\n'.format(
                                                    symbol_name,
                                                    part_orientation,
                                                    str(x + 25),
                                                    str(y + 25),
                                                    str(40),
                                                    "000",
                                                    part_horizontal_align,
                                                    part_vertical_align
                    ))
                    out.append("   1   {} {}\n".format(str(x), str(y)))
                    out.append("   {}   {}  {}  {}\n".format(orientation[0], orientation[1], orientation[2], orientation[3]))
                    out.append("$EndComp\n") 
        except Exception as inst:
            print(type(inst))
            print(inst.args)
            print(inst)
    return ("\n" + "".join(out))

def gen_hier_schematic(name, x=0,y=0 ,year=2021, month=8, day=15):
    time_hex = hex(int(time.time()))[2:]
    t = []
    t.append('\n$Sheet\n')
    t.append('S {} {} {} {}\n'.format(x, y, 500, 1000 )) # upper left x/y, width, height
    t.append('U {}\n'.format(time_hex))
    t.append('F0 "{}" 50\n'.format(name))
    t.append('F1 "{}.sch" 50\n'.format(name))
    t.append('$EndSheet\n')
    out = "".join(t)
    return(out)




# Generate a default header file
def gen_config_header(cur_sheet_num=1, total_sheet_num=1, title="Default", revMaj=0, revMin=1, year=2021, month=8, day=15, size='A2'):
    total_sheet_num = cur_sheet_num + 1
    header = []
    header.append("EESchema Schematic File Version 4\n")
    header.append("EELAYER 30 0\n")
    header.append("EELAYER END\n")
    header.append("$Descr {} {} {}\n".format(size, eeschema_sch_sizes[size][0], eeschema_sch_sizes[size][1]))
    header.append("encoding utf-8\n")
    header.append("Sheet {} {}\n".format(cur_sheet_num, total_sheet_num)) 
    header.append('Title "{}"\n'.format(title)) 
    header.append('Date "{}-{}-{}"\n'.format(year, month, day)) 
    header.append('Rev "v{}.{}"\n'.format(revMaj, revMin)) 
    header.append('Comp ""\n')
    header.append('Comment1 ""\n')
    header.append('Comment2 ""\n')
    header.append('Comment3 ""\n')
    header.append('Comment4 ""\n')
    header.append('$EndDescr\n')
    return (("" + "".join(header)))



# Generate hierarchy bounding box
def gen_hierarchy_bb(hier):
    # find the parts with the largest xMin, xMax, yMin, yMax

    # set the initial values to the central part maximums
    xMin = hier['parts'][0].sch_bb[0] - hier['parts'][0].sch_bb[2]
    xMax = hier['parts'][0].sch_bb[0] + hier['parts'][0].sch_bb[2]
    yMin = hier['parts'][0].sch_bb[1] + hier['parts'][0].sch_bb[3]
    yMax = hier['parts'][0].sch_bb[1] - hier['parts'][0].sch_bb[3]
    # Range through the parts in the hierarchy
    for p in hier['parts']:
        # adjust the outline for any labels that pins might have
        x_label = 0
        y_label = 0
        # Look for pins with labels or power nets attached, these will increase the length of the side
        for pin in p.pins:
            if len(pin.label)>0:
                if pin.orientation == 'U' or pin.orientation == 'D':
                    if (len(pin.label)+1)*50 > y_label:
                        y_label = (len(pin.label)+1)*50
                elif pin.orientation == 'L' or pin.orientation == 'R':
                    if (len(pin.label)+1)*50 > x_label:
                        x_label = (len(pin.label)+1)*50
            for n in pin.nets:
                if n.netclass == 'Power':
                    if pin.orientation == 'U' or pin.orientation == 'D':
                        if 100 > y_label:
                            y_label = 100
                    elif pin.orientation == 'L' or pin.orientation == 'R':
                        if 100 > x_label:
                            x_label = 100

        # Get min/max dimensions of the part
        t_xMin = p.sch_bb[0] - (p.sch_bb[2] + x_label)
        t_xMax = p.sch_bb[0] + p.sch_bb[2] + x_label
        t_yMin = p.sch_bb[1] + p.sch_bb[3] + y_label
        t_yMax = p.sch_bb[1] - (p.sch_bb[3] + y_label)
        # Check if we need to expand the rectangle
        if t_xMin < xMin:
            xMin = t_xMin
        if t_xMax > xMax:
            xMax = t_xMax
        if t_yMax < yMax:
            yMax = t_yMax
        if t_yMin > yMin:
            yMin = t_yMin

    width = int(abs(xMax - xMin)/2) + 200
    height = int(abs(yMax - yMin)/2) + 100
    
    tx = int((xMin + xMax)/2) + 100
    ty = int((yMin + yMax)/2) + 50
    r_sch_bb = [tx,ty,width,height]

    return r_sch_bb

def gen_net_wire(net, hierarchy):
# For a particular wire see if it collides with any parts
    def det_net_wire_collision(parts, x1,y1,x2,y2):

        # order should be x1min, x1max, y1min, y1max
        if x1 > x2:
            t = x1
            x1 = x2
            x2 = t
        if y1 > y2:
            t = y1
            y1 = y2
            y2 = t
        x1min = x1
        y1min = y1
        x1max = x2
        y1max = y2

        for pt in parts:
            x2min = pt.sch_bb[0] - pt.sch_bb[2]
            y2min = pt.sch_bb[1] - pt.sch_bb[3]
            x2max = pt.sch_bb[0] + pt.sch_bb[2]
            y2max = pt.sch_bb[1] + pt.sch_bb[3]
            
            if lineLine(x1min,y1min,x1max,y1max, x2min,y2min,x2min, y2max):
                return [pt.ref, "L"]
            elif lineLine(x1min,y1min,x1max,y1max, x2max,y2min, x2max,y2max):
                return [pt.ref, "R"]
            elif lineLine(x1min,y1min,x1max,y1max, x2min,y2min, x2max,y2min):
               return [pt.ref, "U"]
            elif lineLine(x1min,y1min,x1max,y1max, x2min,y2max, x2max,y2max):
                return [pt.ref, "D"]
        return []

    #LINE/LINE
    # https://www.jeffreythompson.org/collision-detection/line-rect.php
    def lineLine( x1,  y1,  x2,  y2,  x3,  y3,  x4,  y4):
    # calculate the distance to intersection point
        uA = 0.0
        uB = 0.0
        try:
            uA = ((x4-x3)*(y1-y3) - (y4-y3)*(x1-x3)) / ((y4-y3)*(x2-x1) - (x4-x3)*(y2-y1))
            uB = ((x2-x1)*(y1-y3) - (y2-y1)*(x1-x3)) / ((y4-y3)*(x2-x1) - (x4-x3)*(y2-y1))
        except:
            return False

        #   // if uA and uB are between 0-1, lines are colliding
        if (uA > 0 and uA < 1 and uB > 0 and uB < 1):
            # intersectionX = x1 + (uA * (x2-x1))
            # intersectionY = y1 + (uA * (y2-y1))
            # print("Collision at:  X: " + str(intersectionX) + " Y: " + str(intersectionY))
            return True
        return False

    nets_output = []
    for i in range(len(net.pins)-1):
        if net.pins[i].routed and net.pins[i+1].routed:
            continue
        else:
            net.pins[i].routed = True
            net.pins[i + 1].routed = True

            # Caluclate the coordiantes of a straight line between the 2 pins that need to connect
            x1 = net.pins[i].part.sch_bb[0] + net.pins[i].x  + hierarchy['sch_bb'][0]
            y1 = net.pins[i].part.sch_bb[1] - net.pins[i].y + hierarchy['sch_bb'][1]

            x2 = net.pins[i+1].part.sch_bb[0] + net.pins[i+1].x + hierarchy['sch_bb'][0]
            y2 = net.pins[i+1].part.sch_bb[1] - net.pins[i+1].y + hierarchy['sch_bb'][1]


            line = [[x1,y1], [x2,y2]]

            for i in range(len(line)-1):
                t_x1 = line[i][0]
                t_y1 = line[i][1]
                t_x2 = line[i+1][0]
                t_y2 = line[i+1][1]

                collide = det_net_wire_collision(hierarchy['parts'], t_x1,t_y1,t_x2,t_y2)
                # if we see a collision then draw the net around the rectangle
                # since we are only going left/right with nets/rectangles the strategy to route
                # around a rectangle is basically making a 'U' shape around it
                if len(collide)>0:
                    collided_part = Part.get(collide[0])
                    collided_side = collide[1]

                    if collided_side == "L":
                        # check if we collided on the left or right side of the central part
                        if net.pins[i+1].part.sch_bb[0]<0 or net.pins[i].part.sch_bb[0]<0:
                            # switch first and last coordinates if one is further left
                            if x1 > x2:
                                t = line[0]
                                line[0] = line[-1]
                                line[-1] = t

                            # draw line down
                            d_x1 = collided_part.sch_bb[0] - collided_part.sch_bb[2] - 100
                            d_y1 = t_y1
                            d_x2 = d_x1
                            d_y2 = collided_part.sch_bb[1] + collided_part.sch_bb[3] + 200
                            # d_x3 = d_x2 + collided_part.sch_bb[2] + 100 + 100
                            d_y3 = d_y2
                            line.insert(i+1, [d_x1,d_y1])
                            line.insert(i+2, [d_x2, d_y2])
                            line.insert(i+3, [x1, d_y3])
                        else:
                                # switch first and last coordinates if one is further left
                            if x1 < x2:
                                t = line[0]
                                line[0] = line[-1]
                                line[-1] = t
                            # draw line down
                            d_x1 = collided_part.sch_bb[0] + collided_part.sch_bb[2] + 100
                            d_y1 = t_y1
                            d_x2 = d_x1
                            d_y2 = collided_part.sch_bb[1] + collided_part.sch_bb[3] + 200
                            # d_x3 = d_x2 + collided_part.sch_bb[2] + 100 + 100
                            d_y3 = d_y2
                            line.insert(i+1, [d_x1,d_y1])
                            line.insert(i+2, [d_x2, d_y2])
                            line.insert(i+3, [x2, d_y3])
                        break
                    if collided_side == "R":
                        # switch first and last coordinates if one is further left
                        if x1 > x2:
                            t = line[0]
                            line[0] = line[-1]
                            line[-1] = t

                        # draw line down
                        d_x1 = collided_part.sch_bb[0] - collided_part.sch_bb[2] - 100
                        d_y1 = t_y1
                        d_x2 = d_x1
                        d_y2 = collided_part.sch_bb[1] + collided_part.sch_bb[3] + 100
                        d_x3 = d_x2 - collided_part.sch_bb[2] + 100 + 100
                        d_y3 = d_y2
                        line.insert(i+1, [d_x1,d_y1])
                        line.insert(i+2, [d_x2, d_y2])
                        line.insert(i+3, [x1, d_y3])
                        break 
            
            nets_output.append(line)
    return nets_output

class Circuit(SkidlBaseObject):
    """
    Class object that holds the entire netlist of parts and nets.

    Attributes:
        parts: List of all the schematic parts as Part objects.
        nets: List of all the schematic nets as Net objects.
        buses: List of all the buses as Bus objects.
        hierarchy: A '.'-separated concatenation of the names of nested
            SubCircuits at the current time it is read.
        level: The current level in the schematic hierarchy.
        context: Stack of contexts for each level in the hierarchy.
    """

    # Set the default ERC functions for all Circuit instances.
    erc_list = [dflt_circuit_erc]

    def __init__(self, **kwargs):
        super().__init__()

        """Initialize the Circuit object."""
        self.reset(init=True)

        # Set passed-in attributes for the circuit.
        for k, v in list(kwargs.items()):
            setattr(self, k, v)

    def reset(self, init=False):
        """Clear any circuitry and cached part libraries and start over."""

        # Clear circuitry.
        self.mini_reset(init)

        # Also clear any cached libraries.
        SchLib.reset()
        global backup_lib
        backup_lib = None

    def mini_reset(self, init=False):
        """Clear any circuitry but don't erase any loaded part libraries."""

        self.name = ""
        self.parts = []
        self.nets = []
        self.netclasses = {}
        self.buses = []
        self.interfaces = []
        self.packages = deque()
        self.hierarchy = "top"
        self.level = 0
        self.context = [("top",)]
        self.erc_assertion_list = []
        self.circuit_stack = (
            []
        )  # Stack of previous default_circuits for context manager.
        self.no_files = False  # Allow creation of files for netlists, ERC, libs, etc.

        # Internal set used to check for duplicate hierarchical names.
        self._hierarchical_names = {self.hierarchy}

        # Clear the name heap for nets and parts.
        reset_get_unique_name()

        # Clear out the no-connect net and set the global no-connect if it's
        # tied to this circuit.
        self.NC = NCNet(
            name="__NOCONNECT", circuit=self
        )  # Net for storing no-connects for parts in this circuit.
        if not init and self is default_circuit:
            builtins.NC = self.NC

    def __enter__(self):
        """Create a context for making this circuit the default_circuit."""
        self.circuit_stack.append(default_circuit)
        builtins.default_circuit = self
        return self

    def __exit__(self, type, value, traceback):
        builtins.default_circuit = self.circuit_stack.pop()

    def add_hierarchical_name(self, name):
        """Record a new hierarchical name.  Throw an error if it is a duplicate."""
        if name in self._hierarchical_names:
            active_loggerraise_(
                ValueError,
                "Can't add duplicate hierarchical name {} to this circuit.".format(
                    name
                ),
            )
        self._hierarchical_names.add(name)

    def rmv_hierarchical_name(self, name):
        """Remove an existing hierarchical name.  Throw an error if non-existent."""
        try:
            self._hierarchical_names.remove(name)
        except KeyError:
            active_logger.raise_(
                ValueError,
                "Can't remove non-existent hierarchical name {} from circuit.".format(
                    name
                ),
            )

    def add_parts(self, *parts):
        """Add some Part objects to the circuit."""
        for part in parts:
            # Add the part to this circuit if the part is movable and
            # it's not already in this circuit.
            if part.circuit != self:
                if part.is_movable():

                    # Remove the part from the circuit it's already in.
                    if isinstance(part.circuit, Circuit):
                        part.circuit -= part

                    # Add the part to this circuit.
                    part.circuit = self  # Record the Circuit object for this part.
                    part.ref = part.ref  # Adjusts the part reference if necessary.

                    # Store hierarchy of part.
                    part.hierarchy = self.hierarchy

                    # Check the part does not have a conflicting hierarchical name
                    self.add_hierarchical_name(part.hierarchical_name)

                    # Store part instantiation trace.
                    part.skidl_trace = ";".join(get_skidl_trace())

                    self.parts.append(part)
                else:
                    active_logger.raise_(
                        ValueError,
                        "Can't add unmovable part {} to this circuit.".format(part.ref),
                    )

    def rmv_parts(self, *parts):
        """Remove some Part objects from the circuit."""
        for part in parts:
            if part.is_movable():
                if part.circuit == self and part in self.parts:
                    self.rmv_hierarchical_name(part.hierarchical_name)
                    part.circuit = None
                    part.hierarchy = None
                    self.parts.remove(part)
                else:
                    active_logger.warning(
                        "Removing non-existent part {} from this circuit.".format(
                            part.ref
                        )
                    )
            else:
                active_logger.raise_(
                    ValueError,
                    "Can't remove part {} from this circuit.".format(part.ref),
                )

    def add_nets(self, *nets):
        """Add some Net objects to the circuit. Assign a net name if necessary."""
        for net in nets:
            # Add the net to this circuit if the net is movable and
            # it's not already in this circuit.
            if net.circuit != self:
                if net.is_movable():

                    # Remove the net from the circuit it's already in.
                    if isinstance(net.circuit, Circuit):
                        net.circuit -= net

                    # Add the net to this circuit.
                    net.circuit = self  # Record the Circuit object the net belongs to.
                    net.name = net.name
                    net.hierarchy = self.hierarchy  # Store hierarchy of net.

                    self.nets.append(net)

                else:
                    active_logger.raise_(
                        ValueError,
                        "Can't add unmovable net {} to this circuit.".format(net.name),
                    )

    def rmv_nets(self, *nets):
        """Remove some Net objects from the circuit."""
        for net in nets:
            if net.is_movable():
                if net.circuit == self and net in self.nets:
                    net.circuit = None
                    net.hierarchy = None
                    self.nets.remove(net)
                else:
                    active_logger.warning(
                        "Removing non-existent net {} from this circuit.".format(
                            net.name
                        )
                    )
            else:
                active_logger.raise_(
                    ValueError,
                    "Can't remove unmovable net {} from this circuit.".format(net.name),
                )

    def add_buses(self, *buses):
        """Add some Bus objects to the circuit. Assign a bus name if necessary."""
        for bus in buses:
            # Add the bus to this circuit if the bus is movable and
            # it's not already in this circuit.
            if bus.circuit != self:
                if bus.is_movable():

                    # Remove the bus from the circuit it's already in, but skip
                    # this if the bus isn't already in a Circuit.
                    if isinstance(bus.circuit, Circuit):
                        bus.circuit -= bus

                    # Add the bus to this circuit.
                    bus.circuit = self
                    bus.name = bus.name
                    bus.hierarchy = self.hierarchy  # Store hierarchy of the bus.

                    self.buses.append(bus)
                    for net in bus.nets:
                        self += net

    def rmv_buses(self, *buses):
        """Remove some buses from the circuit."""
        for bus in buses:
            if bus.is_movable():
                if bus.circuit == self and bus in self.buses:
                    bus.circuit = None
                    bus.hierarchy = None
                    self.buses.remove(bus)
                    for net in bus.nets:
                        self -= net
                else:
                    active_logger.warning(
                        "Removing non-existent bus {} from this circuit.".format(
                            bus.name
                        )
                    )
            else:
                active_logger.raise_(
                    ValueError,
                    "Can't remove unmovable bus {} from this circuit.".format(bus.name),
                )

    def add_packages(self, *packages):
        for package in packages:
            if package.circuit is None:
                if package.is_movable():

                    # Add the package to this circuit.
                    self.packages.appendleft(package)
                    package.circuit = self
                    for obj in package.values():
                        try:
                            if obj.is_movable():
                                obj.circuit = self
                        except AttributeError:
                            pass
            else:
                active_logger.raise_(
                    ValueError,
                    "Can't add the same package to more than one circuit.",
                )

    def rmv_packages(self, *packages):
        for package in packages:
            if package.is_movable():
                if package.circuit == self and package in self.packages:
                    self.packages.remove(package)
                    package.circuit = None
                    for obj in package.values():
                        try:
                            if obj.is_movable():
                                obj.circuit = None
                        except AttributeError:
                            pass
                else:
                    active_logger.active_logger.warning(
                        "Removing non-existent package {} from this circuit.".format(
                            package.name
                        )
                    )
            else:
                active_logger.raise_(
                    ValueError,
                    "Can't remove unmovable package {} from this circuit.".format(
                        package.name
                    ),
                )

    def add_stuff(self, *stuff):
        """Add Parts, Nets, Buses, and Interfaces to the circuit."""

        from .package import Package

        for thing in flatten(stuff):
            if isinstance(thing, Part):
                self.add_parts(thing)
            elif isinstance(thing, Net):
                self.add_nets(thing)
            elif isinstance(thing, Bus):
                self.add_buses(thing)
            elif isinstance(thing, Package):
                self.add_packages(thing)
            else:
                active_logger.raise_(
                    ValueError,
                    "Can't add a {} to a Circuit object.".format(type(thing)),
                )
        return self

    def rmv_stuff(self, *stuff):
        """Remove Parts, Nets, Buses, and Interfaces from the circuit."""

        from .package import Package

        for thing in flatten(stuff):
            if isinstance(thing, Part):
                self.rmv_parts(thing)
            elif isinstance(thing, Net):
                self.rmv_nets(thing)
            elif isinstance(thing, Bus):
                self.rmv_buses(thing)
            elif isinstance(thing, Package):
                self.rmv_packages(thing)
            else:
                active_logger.raise_(
                    ValueError,
                    "Can't remove a {} from a Circuit object.".format(type(thing)),
                )
        return self

    __iadd__ = add_stuff
    __isub__ = rmv_stuff

    def get_nets(self):
        """Get all the distinct nets for the circuit."""

        distinct_nets = []
        for net in self.nets:
            if net is self.NC:
                # Exclude no-connect net.
                continue
            if not net.get_pins():
                # Exclude empty nets with no attached pins.
                continue
            for n in distinct_nets:
                # Exclude net if its already attached to a previously selected net.
                if net.is_attached(n):
                    break
            else:
                # This net is not attached to any of the other distinct nets,
                # so it is also distinct.
                distinct_nets.append(net)
        return distinct_nets

    def instantiate_packages(self):
        """Run the package executables to instantiate their circuitry."""

        # Set default_circuit to this circuit and instantiate the packages.
        with self:
            while self.packages:
                package = self.packages.pop()

                # If there are still ProtoNets attached to the package at this point,
                # just replace them with Nets. This will allow any internal connections
                # inside the package to be reflected on the package I/O pins.
                # **THIS WILL PROBABLY FAIL IF THE INTERNAL CONNECTIONS ARE BUSES.**
                # DISABLE THIS FOR NOW...
                # for k, v in package.items():
                #     if isinstance(v, ProtoNet):
                #         package[k] = Net()

                # Call the function to instantiate the package with its arguments.
                package.subcircuit(**package)

    def _cull_unconnected_parts(self):
        """Remove parts that aren't connected to anything."""

        for part in self.parts:
            if not part.is_connected():
                self -= part

    def _merge_net_names(self):
        """Select a single name for each multi-segment net."""

        for net in self.nets:
            net.merge_names()

    def _preprocess(self):
        self.instantiate_packages()
        # self._cull_unconnected_parts()
        self._merge_net_names()

    def ERC(self, *args, **kwargs):
        """Run class-wide and local ERC functions on this circuit."""

        # Save the currently active logger and activate the ERC logger.
        active_logger.push(erc_logger)

        # Reset the counters to clear any warnings/errors from previous ERC run.
        active_logger.error.reset()
        active_logger.warning.reset()

        self._preprocess()

        if self.no_files:
            active_logger.stop_file_output()

        super().ERC(*args, **kwargs)

        active_logger.report_summary("running ERC")

        # Restore the logger that was active before the ERC.
        active_logger.pop()

    def generate_netlist(self, **kwargs):
        """
        Return a netlist and also write it to a file/stream.

        Args:
            file_: Either a file object that can be written to, or a string
                containing a file name, or None.
            tool: The EDA tool the netlist will be generated for.
            do_backup: If true, create a library with all the parts in the circuit.

        Returns:
            A netlist.
        """

        from . import skidl

        # Reset the counters to clear any warnings/errors from previous run.
        active_logger.error.reset()
        active_logger.warning.reset()

        self._preprocess()

        # Extract arguments:
        #     Get EDA tool the netlist will be generated for.
        #     Get file the netlist will be stored in (if any).
        #     Get flag controlling the generation of a backup library.
        tool = kwargs.pop("tool", skidl.get_default_tool())
        file_ = kwargs.pop("file_", None)
        do_backup = kwargs.pop("do_backup", True)

        gen_func = get_tool_func(self, "gen_netlist", tool)
        netlist = gen_func(**kwargs)  # Pass any remaining arguments.

        active_logger.report_summary("generating netlist")

        if not self.no_files:
            with opened(file_ or (get_script_name() + ".net"), "w") as f:
                f.write(str(netlist))

        if do_backup:
            self.backup_parts()  # Create a new backup lib for the circuit parts.
            global backup_lib  # Clear out any old backup lib so the new one
            backup_lib = None  #   will get reloaded when it's needed.

        return netlist

    def generate_pcb(self, **kwargs):
        """
        Create a PCB file from the circuit.

        Args:
            file_: Either a file object that can be written to, or a string
                containing a file name, or None.
            tool: The EDA tool the netlist will be generated for.
            do_backup: If true, create a library with all the parts in the circuit.

        Returns:
            None.
        """

        from . import skidl

        # Reset the counters to clear any warnings/errors from previous run.
        active_logger.error.reset()
        active_logger.warning.reset()

        self._preprocess()

        # Extract arguments:
        #     Get EDA tool the netlist will be generated for.
        #     Get file the netlist will be stored in (if any).
        #     Get flag controlling the generation of a backup library.
        tool = kwargs.pop("tool", skidl.get_default_tool())
        file_ = kwargs.pop("file_", None)
        do_backup = kwargs.pop("do_backup", True)

        if not self.no_files:
            gen_func = get_tool_func(self, "gen_pcb", tool)
            if do_backup:
                self.backup_parts()  # Create a new backup lib for the circuit parts.
                global backup_lib  # Clear out any old backup lib so the new one
                backup_lib = None  #   will get reloaded when it's needed.
            gen_func(file_)  # Generate the PCB file from the netlist.

        active_logger.report_summary("creating PCB")

    def generate_xml(self, file_=None, tool=None):
        """
        Return netlist as an XML string and also write it to a file/stream.

        Args:
            file_: Either a file object that can be written to, or a string
                containing a file name, or None.
            tool: Backend tool such as KICAD.

        Returns:
            A string containing the netlist.
        """

        from . import skidl

        # Reset the counters to clear any warnings/errors from previous run.
        active_logger.error.reset()
        active_logger.warning.reset()

        self._preprocess()

        gen_func = get_tool_func(self, "gen_xml", tool)
        netlist = gen_func()

        active_logger.report_summary("generating XML")

        if not self.no_files:
            with opened(file_ or (get_script_name() + ".xml"), "w") as f:
                f.write(netlist)

        return netlist

    def generate_netlistsvg_skin(self, net_stubs):
        """Generate the skin file of symbols for use by netlistsvg."""

        # Generate the SVG for each part in the required transformations.
        part_svg = {}
        for part in self.parts:

            # If this part is attached to any net stubs, give it a symbol
            # name specifically for this part + stubs.
            if part.attached_to(net_stubs):
                # This part is attached to net stubs, so give it
                # a symbol name specifically for this part + stubs.
                symbol_name = part.name + "_" + part.ref
            else:
                # This part is not attached to any stubs, so give it
                # a symbol name for this generic part symbol.
                symbol_name = part.name

            # Get the global transformation for the part symbol.
            global_symtx = getattr(part, "symtx", "")
            # Get the transformation for each part unit.
            unit_symtx = set([""])
            for unit in part.unit.values():
                unit_symtx.add(getattr(unit, "symtx", ""))
            # Each combination of global + unit transformation is one of
            # the total transformations needed for the part.
            total_symtx = [global_symtx + u_symtx for u_symtx in unit_symtx]

            # Generate SVG of the part for each total transformation.
            for symtx in total_symtx:
                name = symbol_name + "_" + symtx
                # Skip any repeats of the part.
                if name not in part_svg.keys():
                    part_svg[name] = part.generate_svg_component(
                        symtx=symtx, net_stubs=net_stubs
                    )

        part_svg = list(part_svg.values())  # Just keep the SVG for the part symbols.

        head_svg = [
            '<svg xmlns="http://www.w3.org/2000/svg"'
            '     xmlns:xlink="http://www.w3.org/1999/xlink"'
            '     xmlns:s="https://github.com/nturley/netlistsvg">'
            "  <s:properties"
            '    constants="false"'
            '    splitsAndJoins="false"'
            '    genericsLaterals="true">'
            "    <s:layoutEngine"
            '        org.eclipse.elk.layered.spacing.nodeNodeBetweenLayers="5"'
            '        org.eclipse.elk.layered.compaction.postCompaction.strategy="4"'
            '        org.eclipse.elk.spacing.nodeNode= "50"'
            '        org.eclipse.elk.direction="DOWN"/>'
            "  </s:properties>"
            "<style>"
            "svg {"
            "  stroke: #000;"
            "  fill: none;"
            "  stroke-linejoin: round;"
            "  stroke-linecap: round;"
            "}"
            "text {"
            "  fill: #000;"
            "  stroke: none;"
            "  font-size: 10px;"
            "  font-weight: bold;"
            '  font-family: "Courier New", monospace;'
            "}"
            ".skidl_text {"
            "  fill: #999;"
            "  stroke: none;"
            "  font-weight: bold;"
            '  font-family: consolas, "Courier New", monospace;'
            "}"
            ".pin_num_text {"
            "    fill: #840000;"
            "}"
            ".pin_name_text {"
            "    fill: #008484;"
            "}"
            ".net_name_text {"
            "    font-style: italic;"
            "    fill: #840084;"
            "}"
            ".part_text {"
            "    fill: #840000;"
            "}"
            ".part_ref_text {"
            "    fill: #008484;"
            "}"
            ".part_name_text {"
            "    fill: #008484;"
            "}"
            ".pen_fill {"
            "    fill: #840000;"
            "}"
            ".background_fill {"
            "    fill: #FFFFC2"
            "}"
            ".nodelabel {"
            "  text-anchor: middle;"
            "}"
            ".inputPortLabel {"
            "  text-anchor: end;"
            "}"
            ".splitjoinBody {"
            "  fill: #000;"
            "}"
            ".symbol {"
            "  stroke-linejoin: round;"
            "  stroke-linecap: round;"
            "  stroke: #840000;"
            "}"
            ".detail {"
            "  stroke-linejoin: round;"
            "  stroke-linecap: round;"
            "  fill: #000;"
            "}"
            "</style>"
            ""
            "<!-- signal -->"
            '<g s:type="inputExt" s:width="30" s:height="20" transform="translate(0,0)">'
            '  <text x="-2" y="12" text-anchor=\'end\' class="$cell_id pin_name_text" s:attribute="ref">input</text>'
            '  <s:alias val="$_inputExt_"/>'
            '  <path d="M0,0 V20 H15 L30,10 15,0 Z" class="$cell_id symbol"/>'
            '  <g s:x="30" s:y="10" s:pid="Y" s:position="right"/>'
            "</g>"
            ""
            '<g s:type="outputExt" s:width="30" s:height="20" transform="translate(0,0)">'
            '  <text x="32" y="12" class="$cell_id pin_name_text" s:attribute="ref">output</text>'
            '  <s:alias val="$_outputExt_"/>'
            '  <path d="M30,0 V20 H15 L0,10 15,0 Z" class="$cell_id symbol"/>'
            '  <g s:x="0" s:y="10" s:pid="A" s:position="left"/>'
            "</g>"
            "<!-- signal -->"
            ""
            "<!-- builtin -->"
            '<g s:type="generic" s:width="30" s:height="40" transform="translate(0,0)">'
            '  <text x="15" y="-4" class="nodelabel $cell_id" s:attribute="ref">generic</text>'
            '  <rect width="30" height="40" x="0" y="0" s:generic="body" class="$cell_id"/>'
            '  <g transform="translate(30,10)"'
            '     s:x="30" s:y="10" s:pid="out0" s:position="right">'
            '    <text x="5" y="-4" class="$cell_id">out0</text>'
            "  </g>"
            '  <g transform="translate(30,30)"'
            '     s:x="30" s:y="30" s:pid="out1" s:position="right">'
            '    <text x="5" y="-4" class="$cell_id">out1</text>'
            "  </g>"
            '  <g transform="translate(0,10)"'
            '     s:x="0" s:y="10" s:pid="in0" s:position="left">'
            '      <text x="-3" y="-4" class="inputPortLabel $cell_id">in0</text>'
            "  </g>"
            '  <g transform="translate(0,30)"'
            '     s:x="0" s:y="30" s:pid="in1" s:position="left">'
            '    <text x="-3" y="-4" class="inputPortLabel $cell_id">in1</text>'
            "  </g>"
            "</g>"
            "<!-- builtin -->"
        ]

        tail_svg = [
            "</svg>",
        ]

        return "\n".join(head_svg + part_svg + tail_svg)

    def generate_svg(self, file_=None, tool=None):
        """
        Create an SVG file displaying the circuit schematic and
        return the dictionary that can be displayed by netlistsvg.
        """

        from . import skidl

        # Reset the counters to clear any warnings/errors from previous run.
        active_logger.error.reset()
        active_logger.warning.reset()

        self._preprocess()

        # Get the list of nets which will be routed and not represented by stubs.
        # Search all nets for those set as stubs or that are no-connects.
        net_stubs = [
            n for n in self.nets if getattr(n, "stub", False) or isinstance(n, NCNet)
        ]
        # Also find buses that are set as stubs and add their individual nets.
        net_stubs.extend(
            expand_buses([b for b in self.buses if getattr(b, "stub", False)])
        )
        routed_nets = list(set(self.nets) - set(net_stubs))

        # Assign each routed net a unique integer. Interconnected nets
        # all get the same number.
        net_nums = {}
        for num, net in enumerate(routed_nets, 1):
            for n in net.get_nets():
                if n.name not in net_nums:
                    net_nums[n.name] = num

        io_dict = {"i": "input", "o": "output"}

        # Assign I/O ports to any named net that has a netio attribute.
        ports = {}
        for net in routed_nets:
            if not net.is_implicit():
                try:
                    # Net I/O direction set by 1st letter of netio attribute.
                    io = io_dict[net.netio.lower()[0]]
                    ports[net.name] = {
                        "direction": io,
                        "bits": [
                            net_nums[net.name],
                        ],
                    }
                except AttributeError:
                    # Net has no netio so don't assign a port.
                    pass

        pin_dir_tbl = {
            Pin.types.INPUT: "input",
            Pin.types.OUTPUT: "output",
            Pin.types.BIDIR: "output",
            Pin.types.TRISTATE: "output",
            Pin.types.PASSIVE: "input",
            Pin.types.PULLUP: "output",
            Pin.types.PULLDN: "output",
            Pin.types.UNSPEC: "input",
            Pin.types.PWRIN: "input",
            Pin.types.PWROUT: "output",
            Pin.types.OPENCOLL: "output",
            Pin.types.OPENEMIT: "output",
            Pin.types.NOCONNECT: "nc",
        }

        cells = {}
        for part in self.parts:

            if part.attached_to(net_stubs):
                part_name = part.name + "_" + part.ref
            else:
                part_name = part.name

            part_symtx = getattr(part, "symtx", "")
            units = part.unit.values()
            if not units:
                units = [
                    part,
                ]
            for unit in units:

                if not unit.is_connected():
                    continue  # Skip unconnected parts.

                pins = unit.get_pins()

                # Associate each connected pin of a part with the assigned net number.
                connections = {
                    pin.num: [
                        net_nums[pin.net.name],
                    ]
                    for pin in pins
                    if pin.net in routed_nets
                }

                # Assign I/O to each part pin by either using the pin's symio
                # attribute or by using its pin function.
                part_pin_dirs = {
                    pin.num: io_dict[
                        getattr(pin, "symio", pin_dir_tbl[pin.func]).lower()[0]
                    ]
                    for pin in pins
                }
                # Remove no-connect pins.
                part_pin_dirs = {n: d for n, d in part_pin_dirs.items() if d}

                # Determine which symbol in the skin file goes with this part.
                unit_symtx = part_symtx + getattr(unit, "symtx", "")
                if not isinstance(unit, PartUnit):
                    ref = part.ref
                    name = part_name + "_1_" + part_symtx
                else:
                    ref = part.ref + num_to_chars(unit.num)
                    name = part_name + "_" + str(unit.num) + "_" + unit_symtx

                # Create the cell that netlistsvg uses to draw the part and connections.
                cells[ref] = {
                    "type": name,
                    "port_directions": part_pin_dirs,
                    "connections": connections,
                    "attributes": {
                        "value": str(part.value),
                    },
                }

        schematic_json = {
            "modules": {
                self.name: {
                    "ports": ports,
                    "cells": cells,
                }
            }
        }

        if not self.no_files:
            file_basename = file_ or get_script_name()
            json_file = file_basename + ".json"
            svg_file = file_basename + ".svg"

            with opened(json_file, "w") as f:
                f.write(
                    json.dumps(
                        schematic_json, sort_keys=True, indent=2, separators=(",", ": ")
                    )
                )

            skin_file = file_basename + "_skin.svg"
            with opened(skin_file, "w") as f:
                f.write(self.generate_netlistsvg_skin(net_stubs=net_stubs))

            subprocess.Popen(
                ["netlistsvg", json_file, "--skin", skin_file, "-o", svg_file],
                shell=False,
            )

        return schematic_json

<<<<<<< HEAD

    def generate_schematic(self, file_=None, _title="Default", tool=None, sch_size = 'A0', gen_elkjs = False):
        """
        Create a schematic file. THIS KINDA WORKS!  

        1. Sort parts by hierarchy
        2. Rotate parts (<=3 pins) with power nets
        3. Copy labels to connected pins
        4. Create part bounding boxes for parts
        5. For each hierarchy: Move parts with nets drawn to central part
        6. For each hierarchy: Move parts with nets drawn to parts moved in step #5
        7. For each hierarchy: Move remaining parts
        8. Create bounding boxes for hierarchies
        8.1 Adjust the parts to be centered on the hierarchy center
        9. Sort the hierarchies by nesting length
        10. Range through each level of hierarchies and place hierarchies under parents
        12. Adjust part placement for hierachy and starting coordinates
        13. Calculate nets for each hierarchy
        14. Generate eeschema code for each hierarchy
        15. Generate elkjs code
        16. Create schematic file

        """

=======
    def generate_schematic(self, **kwargs):
        """
        Create a schematic from a Circuit.
        """

>>>>>>> a61f8af0
        from . import skidl

        # Reset the counters to clear any warnings/errors from previous run.
        active_logger.error.reset()
        active_logger.warning.reset()

        self._preprocess()

<<<<<<< HEAD
        if tool is None:
            tool = skidl.get_default_tool()

        # Dictionary that will hold parts and nets info for each hierarchy
        hierarchies = {}
        
        # 1. Sort parts into hierarchies
        for pt in self.parts:
            h_lst = [x for x in pt.hierarchy.split('.') if 'top' not in x] # make a list of the hierarchies that aren't 'top'
            # skip if this is the top parent hierarchy
            if len(h_lst)==0:
                continue
            h_name = '.'.join([str(elem) for elem in h_lst]) # join the list back together, #TODO this logic is redundant with the splitting above
            # check for new top level hierarchy
            if h_name not in hierarchies:
                # make new top level hierarchy
                hierarchies[h_name] = {'parts':[pt],'wires':[], 'sch_bb':[]}
            else:
                hierarchies[h_name]['parts'].append(pt)
       
        # 2. Rotate parts (<=3 pins) with power nets
        for h in hierarchies:
            for pt in hierarchies[h]['parts']:
                if len(pt.pins)<=3:
                    rotate_pin_part(pt)

        # 3. Copy labels to connected pins
        for h in hierarchies:
            for pt in hierarchies[h]['parts']:
                for pin in pt.pins:
                    if len(pin.label)>0:
                        if pin.net is not None:
                            for p in pin.net.pins:
                                p.label = pin.label

        def sort_parts_into_hierarchies(circuit_parts):
            hierarchies = {}
            for pt in circuit_parts:
                h_lst = [x for x in pt.hierarchy.split('.') if 'top' not in x] # make a list of the hierarchies that aren't 'top'
                # skip if this is the top parent hierarchy
                if len(h_lst)==0:
                    continue
                h_name = '.'.join([str(elem) for elem in h_lst]) # join the list back together, #TODO this logic is redundant with the splitting above
                # check for new top level hierarchy
                if h_name not in hierarchies:
                    # make new top level hierarchy
                    hierarchies[h_name] = {'parts':[pt],'wires':[], 'sch_bb':[]}
                else:
                    hierarchies[h_name]['parts'].append(pt)
            return hierarchies


        # Pre-process parts
        for pt in self.parts:
            # Rotate <3 pin parts that have power nets.  Pins with power pins should face up
            # Pins with GND pins should face down
            pt.rotate_power_pins()
            # Copy labels from one pin to each connected pin.  This allows the user to only label
            #   a single pin, then connect it normally, instead of having to label every pin in that net
            pt.copy_pin_labels()
            # Generate bounding boxes around parts
            pt.generate_bounding_box()


        # Dictionary that will hold parts and nets info for each hierarchy
        circuit_hier = sort_parts_into_hierarchies(self.parts)
      
        # 5. For each hierarchy: Move parts with nets drawn to central part
        for h in circuit_hier:
            centerPart = circuit_hier[h]['parts'][0] # Center part of hierarchy that we place everything else around
            for pin in centerPart.pins:
                # only move parts for pins that don't have a label
                if len(pin.label)>0:
                    continue
                # check if the pin has a net
                if pin.net is not None:
                    # don't move a part based on whether a pin is a power pin
                    if pin.net.netclass=='Power':
                        continue
                    # range through all the pins connected to the net this pin is connected to
                    for p in pin.net.pins:
                        # make sure parts are in the same hierarchy before moving them
                        if p.part.hierarchy != ("top."+h):
                            break
                        # don't move the center part
                        if p.ref == centerPart.ref:
                            continue
                        else:
                            # if we pass all those checks then move the part based on the relative pin locations
                            calc_move_part(p, pin, circuit_hier[h]['parts'])

        # 6. For each hierarchy: Move parts with nets drawn to parts moved in step #5
        for h in circuit_hier:
            for p in circuit_hier[h]['parts']:
                if p.ref == circuit_hier[h]['parts'][0].ref:
                    continue
                if p.sch_bb[0] == 0 and p.sch_bb[1] ==0 :
                    # part has not been moved and is not the central part, which means it needs to be moved
                    # find a pin to pin connection where the part needs to be moved
                    for pin in p.pins:
                        if len(pin.label)>0:
                            continue
                        # check if the pin has a net
                        if pin.net is not None: 
                            # don't place a part based on a power net
                            if pin.net.netclass=='Power':
                                continue
                            # range through each pin in the net and look for a part that will need a net drawn to it
                            # then move the part based on the relative pin locations
                            for netPin in pin.net.pins:
                                if netPin.part.hierarchy != ("top."+h):
                                    break
                                if netPin.ref == circuit_hier[h]['parts'][0].ref:
                                    continue
                                if netPin.ref == pin.ref:
                                    continue
                                else:
                                    calc_move_part(pin, netPin, circuit_hier[h]['parts'])

        # 7. For each hierarchy: Move remaining parts
        #    Parts are moved down and away, alternating placing left and right
        for h in circuit_hier:
            offset_x = 1
            offset_y = -(circuit_hier[h]['parts'][0].sch_bb[1] + circuit_hier[h]['parts'][0].sch_bb[3] + 500)
            for p in circuit_hier[h]['parts']:
                if p.ref == circuit_hier[h]['parts'][0].ref:
                    continue
                if p.sch_bb[0] == 0 and p.sch_bb[1] ==0 :
                    p.move_part(offset_x, offset_y, circuit_hier[h]['parts'])
                    offset_x = -offset_x # switch which side we place them every time

        # 8. Create bounding boxes for hierarchies
        for h in circuit_hier:
            circuit_hier[h]['sch_bb'] = gen_hierarchy_bb(circuit_hier[h])

        # 8.1 Adjust the parts to be centered on the hierarchy
        for h in circuit_hier:
            # a. Part code
            for pt in circuit_hier[h]['parts']:
                pt.sch_bb[0] -= circuit_hier[h]['sch_bb'][0]
                pt.sch_bb[1] -= circuit_hier[h]['sch_bb'][1]

        # 10. Range through each level of hierarchies and place hierarchies under parents
        # find max hierarchy depth
        max_hier_depth = 0
        for h in circuit_hier:
            split_hier = h.split('.')
            if len(split_hier) > max_hier_depth:
                max_hier_depth = len(split_hier)

        for i in range(max_hier_depth):
            mv_dir = 'L'
            for h in circuit_hier:
                split_hier = h.split('.')
                if len(split_hier) == i:
                    continue
                if len(split_hier) == i+1:
                    # found part to place
                    t = h.split('.')
                    # Don't move hierarchy if it's the root parent
                    if len(t)-1 == 0:
                        continue
                    parent = ".".join(t[:-1])
                    p_ymin = circuit_hier[parent]['sch_bb'][1] + circuit_hier[parent]['sch_bb'][3]
                    h_ymin = circuit_hier[h]['sch_bb'][1] - circuit_hier[h]['sch_bb'][3]
                    delta_y = h_ymin - p_ymin - 200 # move another 200, TODO: make logic good enough to take out magic numbers
                    delta_x =  circuit_hier[h]['sch_bb'][0] - circuit_hier[parent]['sch_bb'][0] 
                    move_subhierarchy(h,circuit_hier, delta_x, delta_y, move_dir=mv_dir)
                    # alternate placement directions, TODO: find better algorithm than switching sides, maybe based on connections
                    if 'L' in mv_dir:
                        mv_dir = 'R'
                    else:
                        mv_dir = 'L'

        
        # 12. Adjust part placement for hierachy movement
        for h in circuit_hier:
            for pt in circuit_hier[h]['parts']:
                pt.sch_bb[0] += circuit_hier[h]['sch_bb'][0]
                pt.sch_bb[1] += circuit_hier[h]['sch_bb'][1]

        # 13. Calculate nets for each hierarchy
        for h in circuit_hier:
            for pt in circuit_hier[h]['parts']:
                for pin in pt.pins:
                    if len(pin.label) > 0:
                        continue
                    if pin.net is not None:
                        if pin.net.netclass == 'Power':
                            continue
                        sameHier = True
                        for p in pin.net.pins:
                            if len(p.label) > 0:
                                continue
                            if p.part.hierarchy != pin.part.hierarchy:
                                sameHier = False
                        if sameHier:
                            wire_lst = gen_net_wire(pin.net,circuit_hier[h])
                            circuit_hier[h]['wires'].extend(wire_lst)
 
        # At this point the hierarchy should be completely generated and ready for generating code

        # Calculate the maximum page dimensions needed for each root hierarchy sheet
        hier_pg_dim = {}
        for h in circuit_hier:
            root_parent = h.split('.')[0]
            xMin = circuit_hier[h]['sch_bb'][0] - circuit_hier[h]['sch_bb'][2]
            xMax = circuit_hier[h]['sch_bb'][0] + circuit_hier[h]['sch_bb'][2]
            yMin = circuit_hier[h]['sch_bb'][1] + circuit_hier[h]['sch_bb'][3]
            yMax = circuit_hier[h]['sch_bb'][1] - circuit_hier[h]['sch_bb'][3]
            if root_parent not in hier_pg_dim:
                hier_pg_dim[root_parent] = [xMin,xMax,yMin,yMax]
            else:
                if xMin < hier_pg_dim[root_parent][0]:
                    hier_pg_dim[root_parent][0] = xMin
                if xMax > hier_pg_dim[root_parent][1]:
                    hier_pg_dim[root_parent][1] = xMax
                if yMin < hier_pg_dim[root_parent][2]:
                    hier_pg_dim[root_parent][2] = yMin
                if yMax > hier_pg_dim[root_parent][3]:
                    hier_pg_dim[root_parent][3] = yMax


        # 14. Generate eeschema code for each hierarchy
        hier_pg_eeschema_code = {}
        for h in circuit_hier:
            eeschema_code = [] # List to hold all the code for the hierarchy

            # Find starting point for part placement
            root_parent = h.split('.')[0]
            pg_size = calc_page_size(hier_pg_dim[root_parent])
            sch_start = calc_start_point(pg_size)
            
            # a. Generate part code
            for pt in circuit_hier[h]['parts']:
                t_pt = pt
                t_pt.sch_bb[0] += sch_start[0]
                t_pt.sch_bb[1] += sch_start[1]
                part_code = t_pt.gen_part_eeschema()
                eeschema_code.append(part_code)

            # b. net wire code
            for w in circuit_hier[h]['wires']:
                t_wire = []
                for i in range(len(w)-1):
                    t_x1 = w[i][0] - circuit_hier[h]['sch_bb'][0] + sch_start[0]
                    t_y1 = w[i][1] - circuit_hier[h]['sch_bb'][1] + sch_start[1]
                    t_x2 = w[i+1][0] - circuit_hier[h]['sch_bb'][0] + sch_start[0]
                    t_y2 = w[i+1][1] - circuit_hier[h]['sch_bb'][1] + sch_start[1]
                    t_wire.append("Wire Wire Line\n")
                    t_wire.append("	{} {} {} {}\n".format(t_x1,t_y1,t_x2,t_y2))
                    t_out = "\n"+"".join(t_wire)  
                    eeschema_code.append(t_out)
            # c. power net stubs 
            for pt in circuit_hier[h]['parts']:
                stub = gen_power_part_eeschema(pt)
                if len(stub)>0:
                    eeschema_code.append(stub)
            # d. labels
            for pt in circuit_hier[h]['parts']:
                for pin in pt.pins:
                    if len(pin.label)>0:
                        t_x = pin.x + pin.part.sch_bb[0]
                        t_y = 0
                        t_y = -pin.y + pin.part.sch_bb[1]
                        # TODO: make labels global if the label connects to a different root hierarchy
                        # eeschema_code.append(gen_label(t_x, t_y, pin.orientation, pin.label))
                        if hasattr(pin, 'net'):
                            if hasattr(pin.net, 'pins'):
                                for p in pin.net.pins:
                                    if p.ref == pt:
                                        continue
                                    # check if the pins are in the same root hierarchy
                                    pt_root_parent = pt.hierarchy.split('.')[0]
                                    p_root_parent = p.part.hierarchy.split('.')[0]
                                    if not pt_root_parent in p_root_parent:
                                        print("global label, pt: " + pt + "  other part: " + p.part.ref)
                                        eeschema_code.append(gen_label(t_x, t_y, pin.orientation, pin.label, hier_label=False))
                                    else:
                                        eeschema_code.append(gen_label(t_x, t_y, pin.orientation, pin.label, hier_label=True))
                                continue
                        eeschema_code.append(gen_label(t_x, t_y, pin.orientation, pin.label, hier_label=True))

            # e. hierachy bounding box 
            box = []
            xMin = circuit_hier[h]['sch_bb'][0] - circuit_hier[h]['sch_bb'][2] + sch_start[0]
            xMax = circuit_hier[h]['sch_bb'][0] + circuit_hier[h]['sch_bb'][2] + sch_start[0]
            yMin = circuit_hier[h]['sch_bb'][1] + circuit_hier[h]['sch_bb'][3] + sch_start[1]
            yMax = circuit_hier[h]['sch_bb'][1] - circuit_hier[h]['sch_bb'][3] + sch_start[1]

            

            label_x = xMin
            label_y = yMax
            subhierarchies = h.split('.')
            if len(subhierarchies)>1:
                hierName = ''.join(subhierarchies[1:])
            else:
                hierName = h
            # Make the strings for the box and label
            box.append("Text Notes {} {} 0    100  ~ 20\n{}\n".format(label_x, label_y, hierName))
            box.append("Wire Notes Line\n")
            box.append("	{} {} {} {}\n".format(xMin, yMax, xMin, yMin)) # left 
            box.append("Wire Notes Line\n")
            box.append("	{} {} {} {}\n".format(xMin, yMin, xMax, yMin)) # bottom 
            box.append("Wire Notes Line\n")
            box.append("	{} {} {} {}\n".format(xMax, yMin, xMax, yMax)) # right
            box.append("Wire Notes Line\n")
            box.append("	{} {} {} {}\n".format(xMax, yMax, xMin, yMax)) # top
            out = (("\n" + "".join(box)))
            eeschema_code.append(out)

            root_parent = h.split('.')[0]
            # Append the eeschema code for this hierarchy to the appropriate page
            if root_parent not in hier_pg_eeschema_code:
                # make new top level hierarchy
                hier_pg_eeschema_code[root_parent] = ["\n".join(eeschema_code)]

            else:
                hier_pg_eeschema_code[root_parent].append("\n".join(eeschema_code))


        # 15. Generate elkjs code
        if gen_elkjs:
            gen_elkjs_code(self.parts, self.nets)

        # 16. Create schematic file
        for hp in hier_pg_eeschema_code:
            pg_size = calc_page_size(hier_pg_dim[hp])
            u = file_.split('/')[:-1]
            dir = "/".join(u)
            file_name = dir + "/" + hp + ".sch"
            with open(file_name, "w") as f:
                f.truncate(0) # Clear the file
                new_sch_file = [gen_config_header(cur_sheet_num=1, size = pg_size, title=_title), 
                                hier_pg_eeschema_code[hp], 
                                "$EndSCHEMATC"]
                for i in new_sch_file:
                        print("" + "".join(i), file=f)   
            f.close()
            

        # Generate root schematic with hierarchical schematics
        hier_sch = []
        root_start = calc_start_point("A4")
        root_start[0] = 1000
        for hp in hier_pg_eeschema_code:
            t = gen_hier_schematic(hp,root_start[0],root_start[1])
            hier_sch.append(t)
            root_start[0] += 1000

        with open(file_, "w") as f:
            f.truncate(0) # Clear the file
            new_sch_file = [gen_config_header(cur_sheet_num=1, size = "A4", title=_title), hier_sch, "$EndSCHEMATC"]
            for i in new_sch_file:
                    print("" + "".join(i), file=f)   
        f.close()

        # Log errors if we have any
        if (logger.error.count, logger.warning.count) == (0, 0):
            sys.stderr.write(
                "\nNo errors or warnings found during schematic generation.\n\n"
            )
        else:
            sys.stderr.write(
                "\n{} warnings found during schematic generation.\n".format(
                    logger.warning.count
                )
            )
            sys.stderr.write(
                "{} errors found during schematic generation.\n\n".format(
                    logger.error.count
                )
            )
=======
        tool = kwargs.pop("tool", skidl.get_default_tool())

        gen_func = get_tool_func(self, "gen_schematic", tool)
        gen_func(**kwargs)

        active_logger.report_summary("generating schematic")
>>>>>>> a61f8af0


    def generate_dot(
        self,
        file_=None,
        engine="neato",
        rankdir="LR",
        part_shape="rectangle",
        net_shape="point",
        splines=None,
        show_values=True,
        show_anon=False,
        split_nets=["GND"],
        split_parts_ref=[],
    ):
        """
        Returns a graphviz graph as graphviz object and can also write it to a file/stream.
        When used in ipython the graphviz object will drawn as an SVG in the output.

        See https://graphviz.readthedocs.io/en/stable/ and http://graphviz.org/doc/info/attrs.html

        Args:
            file_: A string containing a file name, or None.
            engine: See graphviz documentation
            rankdir: See graphviz documentation
            part_shape: Shape of the part nodes
            net_shape: Shape of the net nodes
            splines: Style for the edges, try 'ortho' for a schematic like feel
            show_values: Show values as external labels on part nodes
            show_anon: Show anonymous net names
            split_nets: splits up the plot for the given list of net names
            split_parts_ref: splits up the plot for all pins for the given list of part refs

        Returns:
            graphviz.Digraph
        """

        # Reset the counters to clear any warnings/errors from previous run.
        active_logger.error.reset()
        active_logger.warning.reset()

        self._preprocess()

        dot = graphviz.Digraph(engine=engine)
        dot.attr(rankdir=rankdir, splines=splines)

        nets = self.get_nets()

        # try and keep things in the same order
        nets.sort(key=lambda n: n.name.lower())

        # Add stubbed nets to split_nets:
        split_nets = split_nets[:]  # Make a local copy.
        split_nets.extend([n.name for n in nets if getattr(n, "stub", False)])

        for i, n in enumerate(nets):
            xlabel = n.name
            if not show_anon and n.is_implicit():
                xlabel = None
            if n.name not in split_nets:
                dot.node(n.name, shape=net_shape, xlabel=xlabel)

            for j, pin in enumerate(n.get_pins()):
                net_ref = n.name
                pin_part_ref = pin.part.ref

                if n.name in split_nets:
                    net_ref += str(j)
                    dot.node(net_ref, shape=net_shape, xlabel=xlabel)
                if pin.part.ref in split_parts_ref and n.name not in split_nets:
                    label = pin.part.ref + ":" + pin.name

                    # add label to part
                    net_ref_part = "%s_%i_%i" % (net_ref, i, j)
                    dot.node(net_ref_part, shape=net_shape, xlabel=label)
                    dot.edge(pin_part_ref, net_ref_part, arrowhead="none")

                    # add label to splited net
                    pin_part_ref = "%s_%i_%i" % (pin_part_ref, i, j)
                    dot.node(pin_part_ref, shape=net_shape, xlabel=label)
                    dot.edge(pin_part_ref, net_ref, arrowhead="none")
                else:
                    dot.edge(
                        pin_part_ref, net_ref, arrowhead="none", taillabel=pin.name
                    )

        for p in sorted(self.parts, key=lambda p: p.ref.lower()):
            xlabel = None
            if show_values:
                xlabel = str(p.value)
            dot.node(p.ref, shape=part_shape, xlabel=xlabel)

        if not self.no_files:
            if file_ is not None:
                dot.save(file_)

        return dot

    generate_graph = generate_dot  # Old method name for generating graphviz dot file.

    def backup_parts(self, file_=None):
        """
        Saves parts in circuit as a SKiDL library in a file.

        Args:
            file: Either a file object that can be written to, or a string
                containing a file name, or None. If None, a standard library
                file will be used.

        Returns:
            Nothing.
        """

        from . import skidl
        from .tools import SKIDL

        if self.no_files:
            return

        self._preprocess()

        lib = SchLib(tool=SKIDL)  # Create empty library.
        for p in self.parts:
            lib += p

        if not file_:
            file_ = skidl.BACKUP_LIB_FILE_NAME

        lib.export(libname=skidl.BACKUP_LIB_NAME, file_=file_)


__func_name_cntr = defaultdict(int)


def SubCircuit(f):
    """
    A @SubCircuit decorator is used to create hierarchical circuits.

    Args:
        f: The function containing SKiDL statements that represents a subcircuit.
    """

    @functools.wraps(f)
    def sub_f(*args, **kwargs):
        # Upon entry, save the reference to the current default Circuit object.
        save_default_circuit = default_circuit  # pylint: disable=undefined-variable

        # If the subcircuit uses the 'circuit' argument, then set the default
        # Circuit object to that. Otherwise, use the current default Circuit object.
        circuit = kwargs.pop("circuit", default_circuit)
        builtins.default_circuit = circuit

        # Setup some globals needed in the subcircuit.
        builtins.NC = default_circuit.NC  # pylint: disable=undefined-variable

        # Invoking the subcircuit function creates circuitry at a level one
        # greater than the current level. (The top level is zero.)
        circuit.level += 1

        # Create a name for this subcircuit from the concatenated names of all
        # the nested subcircuit functions that were called on all the preceding levels
        # that led to this one. Also, add a distinct tag to the current
        # function name to disambiguate multiple uses of the same function.  This is
        # either specified as an argument, or an incrementing value is used.
        tag = kwargs.pop("tag", None)
        if tag is None:
            tag = __func_name_cntr[f.__name__]
            __func_name_cntr[f.__name__] = __func_name_cntr[f.__name__] + 1
        circuit.hierarchy = circuit.context[-1][0] + "." + f.__name__ + str(tag)
        circuit.add_hierarchical_name(circuit.hierarchy)

        # Store the context so it can be used if this subcircuit function
        # invokes another subcircuit function within itself to add more
        # levels of hierarchy.
        circuit.context.append((circuit.hierarchy,))

        # Call the function to create whatever circuitry it handles.
        # The arguments to the function are usually nets to be connected to the
        # parts instantiated in the function, but they may also be user-specific
        # and have no effect on the mechanics of adding parts or nets although
        # they may direct the function as to what parts and nets get created.
        # Store any results it returns as a list. These results are user-specific
        # and have no effect on the mechanics of adding parts or nets.
        results = f(*args, **kwargs)

        # Restore the context that existed before the subcircuitry was
        # created. This does not remove the circuitry since it has already been
        # added to the parts and nets lists.
        circuit.context.pop()

        # Restore the hierarchy label and level.
        circuit.hierarchy = circuit.context[-1][0]
        circuit.level -= 1

        # Restore the default circuit and globals.
        builtins.default_circuit = save_default_circuit
        builtins.NC = default_circuit.NC  # pylint: disable=undefined-variable

        return results

    return sub_f


# The decorator can also be called as "@subcircuit".
subcircuit = SubCircuit<|MERGE_RESOLUTION|>--- conflicted
+++ resolved
@@ -14,26 +14,16 @@
 )
 
 import functools
-from inspect import currentframe
 import json
-<<<<<<< HEAD
-import math
-import os.path
-=======
->>>>>>> a61f8af0
 import re
 import subprocess
 import time
 from builtins import range, str, super
-from collections import defaultdict, deque, OrderedDict
+from collections import defaultdict, deque
 
 import graphviz
 from future import standard_library
 
-<<<<<<< HEAD
-# from .arrange import Arranger
-=======
->>>>>>> a61f8af0
 from .bus import Bus
 from .common import builtins
 from .erc import dflt_circuit_erc
@@ -47,475 +37,10 @@
 from .skidlbaseobj import SkidlBaseObject
 from .utilities import *
 from .tools import *
-<<<<<<< HEAD
-from skidl import pin
-=======
->>>>>>> a61f8af0
 
 
 standard_library.install_aliases()
 
-# Size options of eeschema schematic pages
-eeschema_sch_sizes = {
-    'A0':[46811, 33110],
-    'A1':[33110, 23386],
-    'A2':[23386, 16535],
-    'A3':[16535, 11693],
-    'A4':[11693, 8268]
-}
-
-# Calculate the schematic page size needed given xMin/Max, yMin/Max
-def calc_page_size(page):
-    width = page[1] - page[0]
-    height = page[3] - page[2]
-    
-    height = int(height * 1.25)
-    for i in reversed(eeschema_sch_sizes):
-        if width < eeschema_sch_sizes[i][0]:
-            if height < eeschema_sch_sizes[i][1]:
-                return i
-
-def calc_start_point(sch_size):
-    c = [0,0]
-    for n in eeschema_sch_sizes:
-        if n == sch_size:
-            x = int(eeschema_sch_sizes[n][0]/2)
-            x = round_num(x,50) # round to nearest 50 mil, DO NOT CHANGE!  otherwise parts won't play nice in eechema due to being off-grid 
-            y = int(eeschema_sch_sizes[n][1]/4)
-            y = round_num(y,50) # round to nearest 50 mil, DO NOT CHANGE!  otherwise parts won't play nice in eechema due to being off-grid 
-            c = [x,y]
-            return c
-
-def round_num(num, base):
-    return (base * round(num/base))
-
-# hm = hierarchy to move
-def move_subhierarchy(hm, hierarchy_list, dx, dy, move_dir = 'L'):
-    # Move hierarchy
-    hierarchy_list[hm]['sch_bb'][0] += dx
-    hierarchy_list[hm]['sch_bb'][1] -= dy
-
-    hm_parent = hm.split('.')[0]
-
-    # Detect collission with other hierarchies
-    for h in hierarchy_list:
-        # Don't detect collisions with itself
-        if h == hm:
-            continue
-
-        # Only detect collision with hierarchies on the same page
-        root_parent = h.split('.')[0]
-        if not hm_parent == root_parent:
-            continue
-
-
-        # Calculate the min/max for x/y in order to detect collision between rectangles     
-        x1min = hierarchy_list[hm]['sch_bb'][0] - hierarchy_list[hm]['sch_bb'][2]
-        x1max = hierarchy_list[hm]['sch_bb'][0] + hierarchy_list[hm]['sch_bb'][2]
-        y1min = hierarchy_list[hm]['sch_bb'][1] - hierarchy_list[hm]['sch_bb'][3]
-        y1max = hierarchy_list[hm]['sch_bb'][1] + hierarchy_list[hm]['sch_bb'][3]  
-             
-        x2min = hierarchy_list[h]['sch_bb'][0] - hierarchy_list[h]['sch_bb'][2]
-        x2max = hierarchy_list[h]['sch_bb'][0] + hierarchy_list[h]['sch_bb'][2]
-        y2min = hierarchy_list[h]['sch_bb'][1] - hierarchy_list[h]['sch_bb'][3]
-        y2max = hierarchy_list[h]['sch_bb'][1] + hierarchy_list[h]['sch_bb'][3]
-
-        # Logic to tell whether parts collide
-        # Note that the movement direction is opposite of what's intuitive ('R' = move left, 'U' = -50)
-        # https://stackoverflow.com/questions/20925818/algorithm-to-check-if-two-boxes-overlap
-
-        if (x1min <= x2max) and (x2min <= x1max) and (y1min <= y2max) and (y2min <= y1max):
-            if move_dir == 'R':
-                move_subhierarchy(hm, hierarchy_list, 200, 0, move_dir = move_dir)
-            else:
-                move_subhierarchy(hm, hierarchy_list, -200, 0, move_dir = move_dir)
-
-
-def gen_label(x,y,orientation,net_label, hier_label=True):
-    t_orient = 0
-    if orientation == 'R':
-        pass
-    elif orientation == 'D': 
-        t_orient = 1
-    elif orientation == 'L':
-        t_orient = 2
-    elif orientation == 'U':
-        t_orient = 3
-    if hier_label:
-        out = "\nText HLabel {} {} {}    50   UnSpc ~ 0\n{}\n".format(x,y,t_orient, net_label)
-    else:
-        out = "\nText GLabel {} {} {}    50   UnSpc ~ 0\n{}\n".format(x,y,t_orient, net_label)
-    return out
-
-# pin_m = pin of moving part
-# pin_nm = pin of non-moving part
-# parts list = hierarchical parts list
-def calc_move_part(pin_m, pin_nm, parts_list):
-    dx = pin_m.x + pin_nm.x + pin_nm.part.sch_bb[0] + pin_nm.part.sch_bb[2]
-    dy = -pin_m.y + pin_nm.y - pin_nm.part.sch_bb[1]
-    p = Part.get(pin_m.part.ref)
-    p.move_part(dx, dy,parts_list)
-
-# Generate elkjs code that can create an auto diagram with this website:
-# https://rtsys.informatik.uni-kiel.de/elklive/elkgraph.html
-def gen_elkjs_code(parts, nets):
-    elkjs_code = []
-    # range through parts and append code for each part
-    for pt in parts:
-        error = 0
-        try:
-            if pt.stub ==True:
-                continue
-        except Exception as e:
-            error+=1
-        elkjs_part = []
-        elkjs_part.append("node {}".format(pt.ref) + 
-        ' {\n' + '\tlayout [ size: {},{} ]\n'.format(pt.sch_bb[2], pt.sch_bb[3]) + 
-        '\tportConstraints: FIXED_SIDE\n'+
-        '')
-
-        for p in pt.pins:
-            pin_dir = ""
-            if p.orientation == 'L':
-                pin_dir = "EAST"
-            elif p.orientation == 'R':
-                pin_dir = "WEST"
-            elif p.orientation == 'U':
-                pin_dir = "NORTH"
-            elif p.orientation == 'D':
-                pin_dir = "SOUTH"
-            elkjs_part.append("\tport p{} ".format(p.num) + 
-            "{ \n" + 
-            "\t\t^port.side: {} \n".format(pin_dir) + 
-            '\t\tlabel "{}"\n'.format(p.name) + 
-            "\t}\n")
-        elkjs_part.append("}")
-        elkjs_code.append("\n" + "".join(elkjs_part))
-
-    # range through nets 
-    for n in nets:
-        for p in range(len(n.pins)):
-            try:
-                part1 = n.pins[p].ref
-                pin1 = n.pins[p].num
-                part2 = n.pins[p+1].ref
-                pin2 = n.pins[p+1].num
-                t = "edge {}.p{} -> {}.p{}\n".format(part1, pin1, part2, pin2)
-                elkjs_code.append(t)
-            except:
-                pass
-    
-    # open file to save elkjs code
-    file_path = "elkjs/elkjs.txt"
-    f = open(file_path, "a")
-    f.truncate(0) # Clear the file
-    for i in elkjs_code:
-        print("" + "".join(i), file=f)
-    f.close()
-
-def gen_power_part_eeschema(part, orientation = [1,0,0,-1]):
-    out = []
-    for pin in part.pins:
-        try:
-            if not (pin.net is None):
-                if pin.net.netclass == 'Power':
-                    # strip out the '_...' section from power nets
-                    t = pin.net.name
-                    u = t.split('_')
-                    symbol_name = u[0]
-                    # find the stub in the part
-                    time_hex = hex(int(time.time()))[2:]
-                    x = part.sch_bb[0] + pin.x
-                    y = part.sch_bb[1] - pin.y
-                    out.append("$Comp\n")
-                    out.append("L power:{} #PWR?\n".format(symbol_name))
-                    out.append("U 1 1 {}\n".format(time_hex))    
-                    out.append("P {} {}\n".format(str(x), str(y)))
-                    # Add part symbols. For now we are only adding the designator
-                    n_F0 = 1
-                    for i in range(len(part.draw)):
-                        if re.search("^DrawF0", str(part.draw[i])):
-                            n_F0 = i
-                            break
-                    part_orientation = part.draw[n_F0].orientation
-                    part_horizontal_align = part.draw[n_F0].halign
-                    part_vertical_align = part.draw[n_F0].valign
-
-                    # check if the pin orientation will clash with the power part
-                    if '+' in symbol_name:
-                        # voltage sources face up, so check if the pin is facing down (opposite logic y-axis)
-                        if pin.orientation == 'U':
-                            orientation = [-1,0,0,1]
-                    elif 'gnd' in symbol_name.lower():
-                        # gnd points down so check if the pin is facing up (opposite logic y-axis)
-                        if pin.orientation == 'D':
-                            orientation = [-1,0,0,1]
-                    out.append('F 0 "{}" {} {} {} {} {} {} {}\n'.format(
-                                                    '#PWR?',
-                                                    part_orientation,
-                                                    str(x + 25),
-                                                    str(y + 25),
-                                                    str(40),
-                                                    "001",
-                                                    part_horizontal_align,
-                                                    part_vertical_align
-                    ))
-                    out.append('F 1 "{}" {} {} {} {} {} {} {}\n'.format(
-                                                    symbol_name,
-                                                    part_orientation,
-                                                    str(x + 25),
-                                                    str(y + 25),
-                                                    str(40),
-                                                    "000",
-                                                    part_horizontal_align,
-                                                    part_vertical_align
-                    ))
-                    out.append("   1   {} {}\n".format(str(x), str(y)))
-                    out.append("   {}   {}  {}  {}\n".format(orientation[0], orientation[1], orientation[2], orientation[3]))
-                    out.append("$EndComp\n") 
-        except Exception as inst:
-            print(type(inst))
-            print(inst.args)
-            print(inst)
-    return ("\n" + "".join(out))
-
-def gen_hier_schematic(name, x=0,y=0 ,year=2021, month=8, day=15):
-    time_hex = hex(int(time.time()))[2:]
-    t = []
-    t.append('\n$Sheet\n')
-    t.append('S {} {} {} {}\n'.format(x, y, 500, 1000 )) # upper left x/y, width, height
-    t.append('U {}\n'.format(time_hex))
-    t.append('F0 "{}" 50\n'.format(name))
-    t.append('F1 "{}.sch" 50\n'.format(name))
-    t.append('$EndSheet\n')
-    out = "".join(t)
-    return(out)
-
-
-
-
-# Generate a default header file
-def gen_config_header(cur_sheet_num=1, total_sheet_num=1, title="Default", revMaj=0, revMin=1, year=2021, month=8, day=15, size='A2'):
-    total_sheet_num = cur_sheet_num + 1
-    header = []
-    header.append("EESchema Schematic File Version 4\n")
-    header.append("EELAYER 30 0\n")
-    header.append("EELAYER END\n")
-    header.append("$Descr {} {} {}\n".format(size, eeschema_sch_sizes[size][0], eeschema_sch_sizes[size][1]))
-    header.append("encoding utf-8\n")
-    header.append("Sheet {} {}\n".format(cur_sheet_num, total_sheet_num)) 
-    header.append('Title "{}"\n'.format(title)) 
-    header.append('Date "{}-{}-{}"\n'.format(year, month, day)) 
-    header.append('Rev "v{}.{}"\n'.format(revMaj, revMin)) 
-    header.append('Comp ""\n')
-    header.append('Comment1 ""\n')
-    header.append('Comment2 ""\n')
-    header.append('Comment3 ""\n')
-    header.append('Comment4 ""\n')
-    header.append('$EndDescr\n')
-    return (("" + "".join(header)))
-
-
-
-# Generate hierarchy bounding box
-def gen_hierarchy_bb(hier):
-    # find the parts with the largest xMin, xMax, yMin, yMax
-
-    # set the initial values to the central part maximums
-    xMin = hier['parts'][0].sch_bb[0] - hier['parts'][0].sch_bb[2]
-    xMax = hier['parts'][0].sch_bb[0] + hier['parts'][0].sch_bb[2]
-    yMin = hier['parts'][0].sch_bb[1] + hier['parts'][0].sch_bb[3]
-    yMax = hier['parts'][0].sch_bb[1] - hier['parts'][0].sch_bb[3]
-    # Range through the parts in the hierarchy
-    for p in hier['parts']:
-        # adjust the outline for any labels that pins might have
-        x_label = 0
-        y_label = 0
-        # Look for pins with labels or power nets attached, these will increase the length of the side
-        for pin in p.pins:
-            if len(pin.label)>0:
-                if pin.orientation == 'U' or pin.orientation == 'D':
-                    if (len(pin.label)+1)*50 > y_label:
-                        y_label = (len(pin.label)+1)*50
-                elif pin.orientation == 'L' or pin.orientation == 'R':
-                    if (len(pin.label)+1)*50 > x_label:
-                        x_label = (len(pin.label)+1)*50
-            for n in pin.nets:
-                if n.netclass == 'Power':
-                    if pin.orientation == 'U' or pin.orientation == 'D':
-                        if 100 > y_label:
-                            y_label = 100
-                    elif pin.orientation == 'L' or pin.orientation == 'R':
-                        if 100 > x_label:
-                            x_label = 100
-
-        # Get min/max dimensions of the part
-        t_xMin = p.sch_bb[0] - (p.sch_bb[2] + x_label)
-        t_xMax = p.sch_bb[0] + p.sch_bb[2] + x_label
-        t_yMin = p.sch_bb[1] + p.sch_bb[3] + y_label
-        t_yMax = p.sch_bb[1] - (p.sch_bb[3] + y_label)
-        # Check if we need to expand the rectangle
-        if t_xMin < xMin:
-            xMin = t_xMin
-        if t_xMax > xMax:
-            xMax = t_xMax
-        if t_yMax < yMax:
-            yMax = t_yMax
-        if t_yMin > yMin:
-            yMin = t_yMin
-
-    width = int(abs(xMax - xMin)/2) + 200
-    height = int(abs(yMax - yMin)/2) + 100
-    
-    tx = int((xMin + xMax)/2) + 100
-    ty = int((yMin + yMax)/2) + 50
-    r_sch_bb = [tx,ty,width,height]
-
-    return r_sch_bb
-
-def gen_net_wire(net, hierarchy):
-# For a particular wire see if it collides with any parts
-    def det_net_wire_collision(parts, x1,y1,x2,y2):
-
-        # order should be x1min, x1max, y1min, y1max
-        if x1 > x2:
-            t = x1
-            x1 = x2
-            x2 = t
-        if y1 > y2:
-            t = y1
-            y1 = y2
-            y2 = t
-        x1min = x1
-        y1min = y1
-        x1max = x2
-        y1max = y2
-
-        for pt in parts:
-            x2min = pt.sch_bb[0] - pt.sch_bb[2]
-            y2min = pt.sch_bb[1] - pt.sch_bb[3]
-            x2max = pt.sch_bb[0] + pt.sch_bb[2]
-            y2max = pt.sch_bb[1] + pt.sch_bb[3]
-            
-            if lineLine(x1min,y1min,x1max,y1max, x2min,y2min,x2min, y2max):
-                return [pt.ref, "L"]
-            elif lineLine(x1min,y1min,x1max,y1max, x2max,y2min, x2max,y2max):
-                return [pt.ref, "R"]
-            elif lineLine(x1min,y1min,x1max,y1max, x2min,y2min, x2max,y2min):
-               return [pt.ref, "U"]
-            elif lineLine(x1min,y1min,x1max,y1max, x2min,y2max, x2max,y2max):
-                return [pt.ref, "D"]
-        return []
-
-    #LINE/LINE
-    # https://www.jeffreythompson.org/collision-detection/line-rect.php
-    def lineLine( x1,  y1,  x2,  y2,  x3,  y3,  x4,  y4):
-    # calculate the distance to intersection point
-        uA = 0.0
-        uB = 0.0
-        try:
-            uA = ((x4-x3)*(y1-y3) - (y4-y3)*(x1-x3)) / ((y4-y3)*(x2-x1) - (x4-x3)*(y2-y1))
-            uB = ((x2-x1)*(y1-y3) - (y2-y1)*(x1-x3)) / ((y4-y3)*(x2-x1) - (x4-x3)*(y2-y1))
-        except:
-            return False
-
-        #   // if uA and uB are between 0-1, lines are colliding
-        if (uA > 0 and uA < 1 and uB > 0 and uB < 1):
-            # intersectionX = x1 + (uA * (x2-x1))
-            # intersectionY = y1 + (uA * (y2-y1))
-            # print("Collision at:  X: " + str(intersectionX) + " Y: " + str(intersectionY))
-            return True
-        return False
-
-    nets_output = []
-    for i in range(len(net.pins)-1):
-        if net.pins[i].routed and net.pins[i+1].routed:
-            continue
-        else:
-            net.pins[i].routed = True
-            net.pins[i + 1].routed = True
-
-            # Caluclate the coordiantes of a straight line between the 2 pins that need to connect
-            x1 = net.pins[i].part.sch_bb[0] + net.pins[i].x  + hierarchy['sch_bb'][0]
-            y1 = net.pins[i].part.sch_bb[1] - net.pins[i].y + hierarchy['sch_bb'][1]
-
-            x2 = net.pins[i+1].part.sch_bb[0] + net.pins[i+1].x + hierarchy['sch_bb'][0]
-            y2 = net.pins[i+1].part.sch_bb[1] - net.pins[i+1].y + hierarchy['sch_bb'][1]
-
-
-            line = [[x1,y1], [x2,y2]]
-
-            for i in range(len(line)-1):
-                t_x1 = line[i][0]
-                t_y1 = line[i][1]
-                t_x2 = line[i+1][0]
-                t_y2 = line[i+1][1]
-
-                collide = det_net_wire_collision(hierarchy['parts'], t_x1,t_y1,t_x2,t_y2)
-                # if we see a collision then draw the net around the rectangle
-                # since we are only going left/right with nets/rectangles the strategy to route
-                # around a rectangle is basically making a 'U' shape around it
-                if len(collide)>0:
-                    collided_part = Part.get(collide[0])
-                    collided_side = collide[1]
-
-                    if collided_side == "L":
-                        # check if we collided on the left or right side of the central part
-                        if net.pins[i+1].part.sch_bb[0]<0 or net.pins[i].part.sch_bb[0]<0:
-                            # switch first and last coordinates if one is further left
-                            if x1 > x2:
-                                t = line[0]
-                                line[0] = line[-1]
-                                line[-1] = t
-
-                            # draw line down
-                            d_x1 = collided_part.sch_bb[0] - collided_part.sch_bb[2] - 100
-                            d_y1 = t_y1
-                            d_x2 = d_x1
-                            d_y2 = collided_part.sch_bb[1] + collided_part.sch_bb[3] + 200
-                            # d_x3 = d_x2 + collided_part.sch_bb[2] + 100 + 100
-                            d_y3 = d_y2
-                            line.insert(i+1, [d_x1,d_y1])
-                            line.insert(i+2, [d_x2, d_y2])
-                            line.insert(i+3, [x1, d_y3])
-                        else:
-                                # switch first and last coordinates if one is further left
-                            if x1 < x2:
-                                t = line[0]
-                                line[0] = line[-1]
-                                line[-1] = t
-                            # draw line down
-                            d_x1 = collided_part.sch_bb[0] + collided_part.sch_bb[2] + 100
-                            d_y1 = t_y1
-                            d_x2 = d_x1
-                            d_y2 = collided_part.sch_bb[1] + collided_part.sch_bb[3] + 200
-                            # d_x3 = d_x2 + collided_part.sch_bb[2] + 100 + 100
-                            d_y3 = d_y2
-                            line.insert(i+1, [d_x1,d_y1])
-                            line.insert(i+2, [d_x2, d_y2])
-                            line.insert(i+3, [x2, d_y3])
-                        break
-                    if collided_side == "R":
-                        # switch first and last coordinates if one is further left
-                        if x1 > x2:
-                            t = line[0]
-                            line[0] = line[-1]
-                            line[-1] = t
-
-                        # draw line down
-                        d_x1 = collided_part.sch_bb[0] - collided_part.sch_bb[2] - 100
-                        d_y1 = t_y1
-                        d_x2 = d_x1
-                        d_y2 = collided_part.sch_bb[1] + collided_part.sch_bb[3] + 100
-                        d_x3 = d_x2 - collided_part.sch_bb[2] + 100 + 100
-                        d_y3 = d_y2
-                        line.insert(i+1, [d_x1,d_y1])
-                        line.insert(i+2, [d_x2, d_y2])
-                        line.insert(i+3, [x1, d_y3])
-                        break 
-            
-            nets_output.append(line)
-    return nets_output
 
 class Circuit(SkidlBaseObject):
     """
@@ -1377,38 +902,11 @@
 
         return schematic_json
 
-<<<<<<< HEAD
-
-    def generate_schematic(self, file_=None, _title="Default", tool=None, sch_size = 'A0', gen_elkjs = False):
-        """
-        Create a schematic file. THIS KINDA WORKS!  
-
-        1. Sort parts by hierarchy
-        2. Rotate parts (<=3 pins) with power nets
-        3. Copy labels to connected pins
-        4. Create part bounding boxes for parts
-        5. For each hierarchy: Move parts with nets drawn to central part
-        6. For each hierarchy: Move parts with nets drawn to parts moved in step #5
-        7. For each hierarchy: Move remaining parts
-        8. Create bounding boxes for hierarchies
-        8.1 Adjust the parts to be centered on the hierarchy center
-        9. Sort the hierarchies by nesting length
-        10. Range through each level of hierarchies and place hierarchies under parents
-        12. Adjust part placement for hierachy and starting coordinates
-        13. Calculate nets for each hierarchy
-        14. Generate eeschema code for each hierarchy
-        15. Generate elkjs code
-        16. Create schematic file
-
-        """
-
-=======
     def generate_schematic(self, **kwargs):
         """
         Create a schematic from a Circuit.
         """
 
->>>>>>> a61f8af0
         from . import skidl
 
         # Reset the counters to clear any warnings/errors from previous run.
@@ -1417,389 +915,12 @@
 
         self._preprocess()
 
-<<<<<<< HEAD
-        if tool is None:
-            tool = skidl.get_default_tool()
-
-        # Dictionary that will hold parts and nets info for each hierarchy
-        hierarchies = {}
-        
-        # 1. Sort parts into hierarchies
-        for pt in self.parts:
-            h_lst = [x for x in pt.hierarchy.split('.') if 'top' not in x] # make a list of the hierarchies that aren't 'top'
-            # skip if this is the top parent hierarchy
-            if len(h_lst)==0:
-                continue
-            h_name = '.'.join([str(elem) for elem in h_lst]) # join the list back together, #TODO this logic is redundant with the splitting above
-            # check for new top level hierarchy
-            if h_name not in hierarchies:
-                # make new top level hierarchy
-                hierarchies[h_name] = {'parts':[pt],'wires':[], 'sch_bb':[]}
-            else:
-                hierarchies[h_name]['parts'].append(pt)
-       
-        # 2. Rotate parts (<=3 pins) with power nets
-        for h in hierarchies:
-            for pt in hierarchies[h]['parts']:
-                if len(pt.pins)<=3:
-                    rotate_pin_part(pt)
-
-        # 3. Copy labels to connected pins
-        for h in hierarchies:
-            for pt in hierarchies[h]['parts']:
-                for pin in pt.pins:
-                    if len(pin.label)>0:
-                        if pin.net is not None:
-                            for p in pin.net.pins:
-                                p.label = pin.label
-
-        def sort_parts_into_hierarchies(circuit_parts):
-            hierarchies = {}
-            for pt in circuit_parts:
-                h_lst = [x for x in pt.hierarchy.split('.') if 'top' not in x] # make a list of the hierarchies that aren't 'top'
-                # skip if this is the top parent hierarchy
-                if len(h_lst)==0:
-                    continue
-                h_name = '.'.join([str(elem) for elem in h_lst]) # join the list back together, #TODO this logic is redundant with the splitting above
-                # check for new top level hierarchy
-                if h_name not in hierarchies:
-                    # make new top level hierarchy
-                    hierarchies[h_name] = {'parts':[pt],'wires':[], 'sch_bb':[]}
-                else:
-                    hierarchies[h_name]['parts'].append(pt)
-            return hierarchies
-
-
-        # Pre-process parts
-        for pt in self.parts:
-            # Rotate <3 pin parts that have power nets.  Pins with power pins should face up
-            # Pins with GND pins should face down
-            pt.rotate_power_pins()
-            # Copy labels from one pin to each connected pin.  This allows the user to only label
-            #   a single pin, then connect it normally, instead of having to label every pin in that net
-            pt.copy_pin_labels()
-            # Generate bounding boxes around parts
-            pt.generate_bounding_box()
-
-
-        # Dictionary that will hold parts and nets info for each hierarchy
-        circuit_hier = sort_parts_into_hierarchies(self.parts)
-      
-        # 5. For each hierarchy: Move parts with nets drawn to central part
-        for h in circuit_hier:
-            centerPart = circuit_hier[h]['parts'][0] # Center part of hierarchy that we place everything else around
-            for pin in centerPart.pins:
-                # only move parts for pins that don't have a label
-                if len(pin.label)>0:
-                    continue
-                # check if the pin has a net
-                if pin.net is not None:
-                    # don't move a part based on whether a pin is a power pin
-                    if pin.net.netclass=='Power':
-                        continue
-                    # range through all the pins connected to the net this pin is connected to
-                    for p in pin.net.pins:
-                        # make sure parts are in the same hierarchy before moving them
-                        if p.part.hierarchy != ("top."+h):
-                            break
-                        # don't move the center part
-                        if p.ref == centerPart.ref:
-                            continue
-                        else:
-                            # if we pass all those checks then move the part based on the relative pin locations
-                            calc_move_part(p, pin, circuit_hier[h]['parts'])
-
-        # 6. For each hierarchy: Move parts with nets drawn to parts moved in step #5
-        for h in circuit_hier:
-            for p in circuit_hier[h]['parts']:
-                if p.ref == circuit_hier[h]['parts'][0].ref:
-                    continue
-                if p.sch_bb[0] == 0 and p.sch_bb[1] ==0 :
-                    # part has not been moved and is not the central part, which means it needs to be moved
-                    # find a pin to pin connection where the part needs to be moved
-                    for pin in p.pins:
-                        if len(pin.label)>0:
-                            continue
-                        # check if the pin has a net
-                        if pin.net is not None: 
-                            # don't place a part based on a power net
-                            if pin.net.netclass=='Power':
-                                continue
-                            # range through each pin in the net and look for a part that will need a net drawn to it
-                            # then move the part based on the relative pin locations
-                            for netPin in pin.net.pins:
-                                if netPin.part.hierarchy != ("top."+h):
-                                    break
-                                if netPin.ref == circuit_hier[h]['parts'][0].ref:
-                                    continue
-                                if netPin.ref == pin.ref:
-                                    continue
-                                else:
-                                    calc_move_part(pin, netPin, circuit_hier[h]['parts'])
-
-        # 7. For each hierarchy: Move remaining parts
-        #    Parts are moved down and away, alternating placing left and right
-        for h in circuit_hier:
-            offset_x = 1
-            offset_y = -(circuit_hier[h]['parts'][0].sch_bb[1] + circuit_hier[h]['parts'][0].sch_bb[3] + 500)
-            for p in circuit_hier[h]['parts']:
-                if p.ref == circuit_hier[h]['parts'][0].ref:
-                    continue
-                if p.sch_bb[0] == 0 and p.sch_bb[1] ==0 :
-                    p.move_part(offset_x, offset_y, circuit_hier[h]['parts'])
-                    offset_x = -offset_x # switch which side we place them every time
-
-        # 8. Create bounding boxes for hierarchies
-        for h in circuit_hier:
-            circuit_hier[h]['sch_bb'] = gen_hierarchy_bb(circuit_hier[h])
-
-        # 8.1 Adjust the parts to be centered on the hierarchy
-        for h in circuit_hier:
-            # a. Part code
-            for pt in circuit_hier[h]['parts']:
-                pt.sch_bb[0] -= circuit_hier[h]['sch_bb'][0]
-                pt.sch_bb[1] -= circuit_hier[h]['sch_bb'][1]
-
-        # 10. Range through each level of hierarchies and place hierarchies under parents
-        # find max hierarchy depth
-        max_hier_depth = 0
-        for h in circuit_hier:
-            split_hier = h.split('.')
-            if len(split_hier) > max_hier_depth:
-                max_hier_depth = len(split_hier)
-
-        for i in range(max_hier_depth):
-            mv_dir = 'L'
-            for h in circuit_hier:
-                split_hier = h.split('.')
-                if len(split_hier) == i:
-                    continue
-                if len(split_hier) == i+1:
-                    # found part to place
-                    t = h.split('.')
-                    # Don't move hierarchy if it's the root parent
-                    if len(t)-1 == 0:
-                        continue
-                    parent = ".".join(t[:-1])
-                    p_ymin = circuit_hier[parent]['sch_bb'][1] + circuit_hier[parent]['sch_bb'][3]
-                    h_ymin = circuit_hier[h]['sch_bb'][1] - circuit_hier[h]['sch_bb'][3]
-                    delta_y = h_ymin - p_ymin - 200 # move another 200, TODO: make logic good enough to take out magic numbers
-                    delta_x =  circuit_hier[h]['sch_bb'][0] - circuit_hier[parent]['sch_bb'][0] 
-                    move_subhierarchy(h,circuit_hier, delta_x, delta_y, move_dir=mv_dir)
-                    # alternate placement directions, TODO: find better algorithm than switching sides, maybe based on connections
-                    if 'L' in mv_dir:
-                        mv_dir = 'R'
-                    else:
-                        mv_dir = 'L'
-
-        
-        # 12. Adjust part placement for hierachy movement
-        for h in circuit_hier:
-            for pt in circuit_hier[h]['parts']:
-                pt.sch_bb[0] += circuit_hier[h]['sch_bb'][0]
-                pt.sch_bb[1] += circuit_hier[h]['sch_bb'][1]
-
-        # 13. Calculate nets for each hierarchy
-        for h in circuit_hier:
-            for pt in circuit_hier[h]['parts']:
-                for pin in pt.pins:
-                    if len(pin.label) > 0:
-                        continue
-                    if pin.net is not None:
-                        if pin.net.netclass == 'Power':
-                            continue
-                        sameHier = True
-                        for p in pin.net.pins:
-                            if len(p.label) > 0:
-                                continue
-                            if p.part.hierarchy != pin.part.hierarchy:
-                                sameHier = False
-                        if sameHier:
-                            wire_lst = gen_net_wire(pin.net,circuit_hier[h])
-                            circuit_hier[h]['wires'].extend(wire_lst)
- 
-        # At this point the hierarchy should be completely generated and ready for generating code
-
-        # Calculate the maximum page dimensions needed for each root hierarchy sheet
-        hier_pg_dim = {}
-        for h in circuit_hier:
-            root_parent = h.split('.')[0]
-            xMin = circuit_hier[h]['sch_bb'][0] - circuit_hier[h]['sch_bb'][2]
-            xMax = circuit_hier[h]['sch_bb'][0] + circuit_hier[h]['sch_bb'][2]
-            yMin = circuit_hier[h]['sch_bb'][1] + circuit_hier[h]['sch_bb'][3]
-            yMax = circuit_hier[h]['sch_bb'][1] - circuit_hier[h]['sch_bb'][3]
-            if root_parent not in hier_pg_dim:
-                hier_pg_dim[root_parent] = [xMin,xMax,yMin,yMax]
-            else:
-                if xMin < hier_pg_dim[root_parent][0]:
-                    hier_pg_dim[root_parent][0] = xMin
-                if xMax > hier_pg_dim[root_parent][1]:
-                    hier_pg_dim[root_parent][1] = xMax
-                if yMin < hier_pg_dim[root_parent][2]:
-                    hier_pg_dim[root_parent][2] = yMin
-                if yMax > hier_pg_dim[root_parent][3]:
-                    hier_pg_dim[root_parent][3] = yMax
-
-
-        # 14. Generate eeschema code for each hierarchy
-        hier_pg_eeschema_code = {}
-        for h in circuit_hier:
-            eeschema_code = [] # List to hold all the code for the hierarchy
-
-            # Find starting point for part placement
-            root_parent = h.split('.')[0]
-            pg_size = calc_page_size(hier_pg_dim[root_parent])
-            sch_start = calc_start_point(pg_size)
-            
-            # a. Generate part code
-            for pt in circuit_hier[h]['parts']:
-                t_pt = pt
-                t_pt.sch_bb[0] += sch_start[0]
-                t_pt.sch_bb[1] += sch_start[1]
-                part_code = t_pt.gen_part_eeschema()
-                eeschema_code.append(part_code)
-
-            # b. net wire code
-            for w in circuit_hier[h]['wires']:
-                t_wire = []
-                for i in range(len(w)-1):
-                    t_x1 = w[i][0] - circuit_hier[h]['sch_bb'][0] + sch_start[0]
-                    t_y1 = w[i][1] - circuit_hier[h]['sch_bb'][1] + sch_start[1]
-                    t_x2 = w[i+1][0] - circuit_hier[h]['sch_bb'][0] + sch_start[0]
-                    t_y2 = w[i+1][1] - circuit_hier[h]['sch_bb'][1] + sch_start[1]
-                    t_wire.append("Wire Wire Line\n")
-                    t_wire.append("	{} {} {} {}\n".format(t_x1,t_y1,t_x2,t_y2))
-                    t_out = "\n"+"".join(t_wire)  
-                    eeschema_code.append(t_out)
-            # c. power net stubs 
-            for pt in circuit_hier[h]['parts']:
-                stub = gen_power_part_eeschema(pt)
-                if len(stub)>0:
-                    eeschema_code.append(stub)
-            # d. labels
-            for pt in circuit_hier[h]['parts']:
-                for pin in pt.pins:
-                    if len(pin.label)>0:
-                        t_x = pin.x + pin.part.sch_bb[0]
-                        t_y = 0
-                        t_y = -pin.y + pin.part.sch_bb[1]
-                        # TODO: make labels global if the label connects to a different root hierarchy
-                        # eeschema_code.append(gen_label(t_x, t_y, pin.orientation, pin.label))
-                        if hasattr(pin, 'net'):
-                            if hasattr(pin.net, 'pins'):
-                                for p in pin.net.pins:
-                                    if p.ref == pt:
-                                        continue
-                                    # check if the pins are in the same root hierarchy
-                                    pt_root_parent = pt.hierarchy.split('.')[0]
-                                    p_root_parent = p.part.hierarchy.split('.')[0]
-                                    if not pt_root_parent in p_root_parent:
-                                        print("global label, pt: " + pt + "  other part: " + p.part.ref)
-                                        eeschema_code.append(gen_label(t_x, t_y, pin.orientation, pin.label, hier_label=False))
-                                    else:
-                                        eeschema_code.append(gen_label(t_x, t_y, pin.orientation, pin.label, hier_label=True))
-                                continue
-                        eeschema_code.append(gen_label(t_x, t_y, pin.orientation, pin.label, hier_label=True))
-
-            # e. hierachy bounding box 
-            box = []
-            xMin = circuit_hier[h]['sch_bb'][0] - circuit_hier[h]['sch_bb'][2] + sch_start[0]
-            xMax = circuit_hier[h]['sch_bb'][0] + circuit_hier[h]['sch_bb'][2] + sch_start[0]
-            yMin = circuit_hier[h]['sch_bb'][1] + circuit_hier[h]['sch_bb'][3] + sch_start[1]
-            yMax = circuit_hier[h]['sch_bb'][1] - circuit_hier[h]['sch_bb'][3] + sch_start[1]
-
-            
-
-            label_x = xMin
-            label_y = yMax
-            subhierarchies = h.split('.')
-            if len(subhierarchies)>1:
-                hierName = ''.join(subhierarchies[1:])
-            else:
-                hierName = h
-            # Make the strings for the box and label
-            box.append("Text Notes {} {} 0    100  ~ 20\n{}\n".format(label_x, label_y, hierName))
-            box.append("Wire Notes Line\n")
-            box.append("	{} {} {} {}\n".format(xMin, yMax, xMin, yMin)) # left 
-            box.append("Wire Notes Line\n")
-            box.append("	{} {} {} {}\n".format(xMin, yMin, xMax, yMin)) # bottom 
-            box.append("Wire Notes Line\n")
-            box.append("	{} {} {} {}\n".format(xMax, yMin, xMax, yMax)) # right
-            box.append("Wire Notes Line\n")
-            box.append("	{} {} {} {}\n".format(xMax, yMax, xMin, yMax)) # top
-            out = (("\n" + "".join(box)))
-            eeschema_code.append(out)
-
-            root_parent = h.split('.')[0]
-            # Append the eeschema code for this hierarchy to the appropriate page
-            if root_parent not in hier_pg_eeschema_code:
-                # make new top level hierarchy
-                hier_pg_eeschema_code[root_parent] = ["\n".join(eeschema_code)]
-
-            else:
-                hier_pg_eeschema_code[root_parent].append("\n".join(eeschema_code))
-
-
-        # 15. Generate elkjs code
-        if gen_elkjs:
-            gen_elkjs_code(self.parts, self.nets)
-
-        # 16. Create schematic file
-        for hp in hier_pg_eeschema_code:
-            pg_size = calc_page_size(hier_pg_dim[hp])
-            u = file_.split('/')[:-1]
-            dir = "/".join(u)
-            file_name = dir + "/" + hp + ".sch"
-            with open(file_name, "w") as f:
-                f.truncate(0) # Clear the file
-                new_sch_file = [gen_config_header(cur_sheet_num=1, size = pg_size, title=_title), 
-                                hier_pg_eeschema_code[hp], 
-                                "$EndSCHEMATC"]
-                for i in new_sch_file:
-                        print("" + "".join(i), file=f)   
-            f.close()
-            
-
-        # Generate root schematic with hierarchical schematics
-        hier_sch = []
-        root_start = calc_start_point("A4")
-        root_start[0] = 1000
-        for hp in hier_pg_eeschema_code:
-            t = gen_hier_schematic(hp,root_start[0],root_start[1])
-            hier_sch.append(t)
-            root_start[0] += 1000
-
-        with open(file_, "w") as f:
-            f.truncate(0) # Clear the file
-            new_sch_file = [gen_config_header(cur_sheet_num=1, size = "A4", title=_title), hier_sch, "$EndSCHEMATC"]
-            for i in new_sch_file:
-                    print("" + "".join(i), file=f)   
-        f.close()
-
-        # Log errors if we have any
-        if (logger.error.count, logger.warning.count) == (0, 0):
-            sys.stderr.write(
-                "\nNo errors or warnings found during schematic generation.\n\n"
-            )
-        else:
-            sys.stderr.write(
-                "\n{} warnings found during schematic generation.\n".format(
-                    logger.warning.count
-                )
-            )
-            sys.stderr.write(
-                "{} errors found during schematic generation.\n\n".format(
-                    logger.error.count
-                )
-            )
-=======
         tool = kwargs.pop("tool", skidl.get_default_tool())
 
         gen_func = get_tool_func(self, "gen_schematic", tool)
         gen_func(**kwargs)
 
         active_logger.report_summary("generating schematic")
->>>>>>> a61f8af0
 
 
     def generate_dot(
