--- conflicted
+++ resolved
@@ -72,7 +72,6 @@
 
     # Make the methods for this tool available where they are needed.
     for class_, method in (
-<<<<<<< HEAD
         (schlib.SchLib, "load_sch_lib"),
         (part.Part, "parse_lib_part"),
         (circuit.Circuit, "gen_netlist"),
@@ -85,22 +84,8 @@
         (part.Part, "gen_svg_comp"),
         (circuit.Circuit, "gen_schematic"),
         (part.Part, "gen_pinboxes"),
-=======
-        (schlib.SchLib, "_load_sch_lib_"),
-        (part.Part, "_parse_lib_part_"),
-        (circuit.Circuit, "_gen_netlist_"),
-        (part.Part, "_gen_netlist_comp_"),
-        (net.Net, "_gen_netlist_net_"),
-        (circuit.Circuit, "_gen_pcb_"),
-        (circuit.Circuit, "_gen_xml_"),
-        (part.Part, "_gen_xml_comp_"),
-        (net.Net, "_gen_xml_net_"),
-        (part.Part, "_gen_svg_comp_"),
-        (circuit.Circuit, "_gen_schematic_"),
-        (part.Part, "_gen_pinboxes_"),
-        (net.Net, "_gen_wire_eeschema_"),
-        (circuit.Circuit, "_gen_hier_rect_"),
->>>>>>> 99ed2326
+        (net.Net, "gen_wire_eeschema"),
+        (circuit.Circuit, "gen_hier_rect"),
     ):
         try:
             setattr(class_, "_".join(("", method, tool_name)), getattr(mod, method))
