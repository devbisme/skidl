--- conflicted
+++ resolved
@@ -387,18 +387,10 @@
             >>> part.rmv_pins(1, 'RESET')  # Remove pin 1 and RESET pin
             >>> part.rmv_pins('VCC', 'GND')  # Remove power pins
         """
-<<<<<<< HEAD
         for pin_id in pin_ids:
             for i, pin in enumerate(self):
                 if pin.num == pin_id or pin.name == pin_id:
                     del self.pins[i]
-=======
-
-        # Remove pins in reverse order to avoid index shifting issues.
-        for i, pin in reversed(tuple(enumerate(self))):
-            if pin.num in pin_ids or pin.name in pin_ids:
-                del self.pins[i]
->>>>>>> 5688cd8e
 
     def swap_pins(self, pin_id1, pin_id2):
         """
