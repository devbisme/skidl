--- conflicted
+++ resolved
@@ -9,17 +9,10 @@
 import os
 import os.path
 
-<<<<<<< HEAD
-from skidl import KICAD8, SKIDL, SchLib, lib_search_paths
-from skidl.tools import lib_suffixes
-
-KICAD = KICAD8
-=======
 from skidl import SKIDL, SchLib, lib_search_paths, get_default_tool
 from skidl.tools import lib_suffixes
 
 tool = get_default_tool()
->>>>>>> b0c0bebf
 
 
 def convert_libs(from_dir, to_dir):
@@ -30,11 +23,7 @@
         to_dir (str): Directory where the SKiDL libraries should be stored.
     """
 
-<<<<<<< HEAD
-    lib_files = [l for l in os.listdir(from_dir) if l.endswith(lib_suffixes[KICAD][0])]
-=======
     lib_files = [l for l in os.listdir(from_dir) if l.endswith(lib_suffixes[tool][0])]
->>>>>>> b0c0bebf
     for lib_file in lib_files:
         print(lib_file)
         basename = os.path.splitext(lib_file)[0]
@@ -42,17 +31,10 @@
         lib.export(
             libname=basename,
             file_=os.path.join(to_dir, basename + lib_suffixes[SKIDL]),
-<<<<<<< HEAD
-=======
             addtl_part_attrs=("search_text",),
->>>>>>> b0c0bebf
         )
 
 
 if __name__ == "__main__":
-<<<<<<< HEAD
-    for lib_dir in lib_search_paths[KICAD]:
-=======
     for lib_dir in lib_search_paths[tool]:
->>>>>>> b0c0bebf
         convert_libs(lib_dir, ".")